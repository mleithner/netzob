--- conflicted
+++ resolved
@@ -496,6 +496,7 @@
                 iField += 1
                 
             selectedField = None
+            print "iField = " + str(iField)
             for field in self.treeMessageGenerator.getSymbol().getFields() :
                 if field.getIndex() == iField :
                     selectedField = field
@@ -508,11 +509,11 @@
             typesList = self.treeMessageGenerator.getSymbol().getPossibleTypesForAField(selectedField)
             typeMenu = gtk.Menu()
             for aType in typesList:
-                item = gtk.MenuItem(str(aType))
+                item = gtk.MenuItem("Render in : " + str(aType))
                 item.show()
                 item.connect("activate", self.rightClickToChangeType, selectedField, aType)   
                 typeMenu.append(item)
-            item = gtk.MenuItem("Render in ...")
+            item = gtk.MenuItem("Change Type")
             item.set_submenu(typeMenu)
             item.show()
             menu.append(item)
@@ -545,40 +546,6 @@
             item = gtk.MenuItem("Domain of definition")
             item.show()
             item.connect("activate", self.rightClickDomainOfDefinition, selectedField)
-            menu.append(item)
-            
-            
-            # Add sub-entries to change the variable of a specific column
-            typeMenuVariable = gtk.Menu()
-            itemVariable = gtk.MenuItem("Create a variable")
-            itemVariable.show()
-            itemVariable.connect("activate", self.rightClickCreateVariable, selectedField)   
-            typeMenuVariable.append(itemVariable)
-            
-            existingVariables = self.netzob.getCurrentProject().getVocabulary().getVariables()
-            
-            if len(existingVariables) > 0 :
-                listMenuVariable = gtk.Menu()
-                for variable in existingVariables :
-                    itemVariableToAttach = gtk.MenuItem(variable.getName())
-                    itemVariableToAttach.show()
-                    itemVariableToAttach.connect("activate", self.rightClickCreateVariable, selectedField)   
-                    listMenuVariable.append(itemVariableToAttach)
-                
-                itemVariable2 = gtk.MenuItem("Attach to an existing variable")
-                itemVariable2.show()
-                itemVariable2.set_submenu(listMenuVariable)
-                itemVariable2.connect("activate", self.rightClickAttachVariable, selectedField)   
-                typeMenuVariable.append(itemVariable2)
-            
-            itemVariable3 = gtk.MenuItem("Remove variable")
-            itemVariable3.show()
-            itemVariable3.connect("activate", self.rightClickRemoveVariable, selectedField)   
-            typeMenuVariable.append(itemVariable3)
-            
-            item = gtk.MenuItem("Configure variation ...")
-            item.set_submenu(typeMenuVariable)
-            item.show()
             menu.append(item)
             
             # Add entry to show properties of the message
@@ -994,14 +961,6 @@
         frame.add(scroll)
         dialog.vbox.pack_start(frame, True, True, 0)
         dialog.show()
-    
-    def rightClickCreateVariable(self, widget, field):
-        pass
-    def rightClickRemoveVariable(self, widget, field):
-        pass
-    def rightClickAttachVariable(self, widget, field):
-        pass
-
 
     def doSplitColumn(self, widget, textview, field, dialog):
         if self.split_max_len <= 2:
@@ -1208,6 +1167,7 @@
     #|   is dropped out current symbol to the selected symbol 
     #+----------------------------------------------
     def drop_fromDND(self, treeview, context, x, y, selection, info, etime):
+        self.log.info("DROPPING !!")
         ids = selection.data
         for msg_id in ids.split(";") :
             
@@ -1259,11 +1219,13 @@
     #|   is dragged out current symbol 
     #+----------------------------------------------
     def drag_fromDND(self, treeview, contexte, selection, info, dateur):   
+        self.log.info("DRAGGING !!")
         ids = []             
         treeview.get_selection().selected_foreach(self.foreach_drag_fromDND, ids)
         selection.set(selection.target, 8, ";".join(ids))
     
     def foreach_drag_fromDND(self, model, path, iter, ids):
+        self.log.info("4EACH DRAGGING !!")
         texte = str(model.get_value(iter, 0))
         ids.append(texte)
         return
@@ -1380,17 +1342,8 @@
     def search_cb(self, button):
         dialog = gtk.Dialog(title="Search", flags=0, buttons=None)
 
-<<<<<<< HEAD
-        # Just to force the calculation of the splitted messages by regex 
-        ## TODO: put this at the end of the alignement process
-        if self.netzob.getCurrentProject() != None :
-        
-#            for symbol in self.netzob.getCurrentProject().getVocabulary().getSymbols():
-#                self.treeMessageGenerator.default(symbol)
-=======
         if self.netzob.getCurrentProject() == None :
             return
->>>>>>> 0e2cdaab
         
         searchPanel = SearchView(self.netzob.getCurrentProject())
         dialog.vbox.pack_start(searchPanel.getPanel(), True, True, 0)
