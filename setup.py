#!/usr/bin/env python
# -*- coding: utf-8 -*-

#+---------------------------------------------------------------------------+
#|          01001110 01100101 01110100 01111010 01101111 01100010            |
#|                                                                           |
#|               Netzob : Inferring communication protocols                  |
#+---------------------------------------------------------------------------+
#| Copyright (C) 2011 Georges Bossert and Frédéric Guihéry                   |
#| This program is free software: you can redistribute it and/or modify      |
#| it under the terms of the GNU General Public License as published by      |
#| the Free Software Foundation, either version 3 of the License, or         |
#| (at your option) any later version.                                       |
#|                                                                           |
#| This program is distributed in the hope that it will be useful,           |
#| but WITHOUT ANY WARRANTY; without even the implied warranty of            |
#| MERCHANTABILITY or FITNESS FOR A PARTICULAR PURPOSE. See the              |
#| GNU General Public License for more details.                              |
#|                                                                           |
#| You should have received a copy of the GNU General Public License         |
#| along with this program. If not, see <http://www.gnu.org/licenses/>.      |
#+---------------------------------------------------------------------------+
#| @url      : http://www.netzob.org                                         |
#| @contact  : contact@netzob.org                                            |
#| @sponsors : Amossys, http://www.amossys.fr                                |
#|             Supélec, http://www.rennes.supelec.fr/ren/rd/cidre/           |
#+---------------------------------------------------------------------------+

#+----------------------------------------------------------------------------
#| Global Imports
#+----------------------------------------------------------------------------
import sys
sys.path.insert(0, 'src/')
import os
import uuid
from setuptools import setup, Extension, find_packages
from netzob import release
from resources.sdist.manpage_command import manpage_command
from resources.sdist.pybuild_command import pybuild_command

#+----------------------------------------------------------------------------
#| Definition of variables
#+----------------------------------------------------------------------------
# Path to the resources
staticResourcesPath = os.path.join("resources", "static")
netzobStaticResourcesPath = os.path.join(staticResourcesPath, "netzob")
pluginsStaticResourcesPath = os.path.join(staticResourcesPath, "plugins")

#+----------------------------------------------------------------------------
#| C Extensions
#+----------------------------------------------------------------------------
# Includes path
libPath = "lib"
includesPath = os.path.join(libPath, "includes")
pyIncludesPath = os.path.join(includesPath, "Py_lib")
includes = [includesPath, pyIncludesPath]

# Interface path
interfacePath = os.path.join(libPath, "interface")
pyInterfacePath = os.path.join(interfacePath, "Py_lib")

# Needleman path
needlemanPath = os.path.join(libPath, "libNeedleman")
pyNeedlemanPath = os.path.join(needlemanPath, "Py_lib")

# ArgsFactories path
argsFactoriesPath = os.path.join(libPath, "argsFactories")

# Regex path
regexPath = os.path.join(libPath, "libRegex")
pyRegexPath = os.path.join(regexPath, "Py_lib")

# Tools path
toolsPath = os.path.join(libPath, "tools")

# Generate the random binary identifier BID
macros = [('BID', '"{0}"'.format(uuid.uuid4()))]

# Module Needleman
moduleLibNeedleman = Extension('_libNeedleman',
#                               extra_compile_args=["-fopenmp"],
#                               extra_link_args=["-fopenmp"],
                               sources=[os.path.join(interfacePath, "Interface.c"),
                                        os.path.join(pyInterfacePath, "libInterface.c"),
                                        os.path.join(pyNeedlemanPath, "libNeedleman.c"),
                                        os.path.join(needlemanPath, "Needleman.c"),
                                        os.path.join(needlemanPath, "scoreComputation.c"),
                                        os.path.join(argsFactoriesPath, "factory.c"),
                                        os.path.join(regexPath, "regex.c"),
                                        os.path.join(regexPath, "manipulate.c"),
                                        os.path.join(toolsPath, "getBID.c")],
                               define_macros=macros,
                               include_dirs=includes)

<<<<<<< HEAD
# Module ScoreComputation
moduleLibScoreComputation = Extension('_libScoreComputation',
#                               extra_compile_args=["-fopenmp"],
#                               extra_link_args=["-fopenmp"],
                               sources=[os.path.join(needlemanPath, "scoreComputation.c"),
                                        os.path.join(pyNeedlemanPath, "libScoreComputation.c"),
                                        os.path.join(needlemanPath, "Needleman.c"),
                                        os.path.join(interfacePath, "Interface.c"),
                                        os.path.join(pyInterfacePath, "libInterface.c"),
                                        os.path.join(argsFactoriesPath, "factory.c"),
                                        os.path.join(regexPath, "regex.c"),
                                        os.path.join(regexPath, "manipulate.c"),
                                        os.path.join(toolsPath, "getBID.c")],
                               define_macros=macros,
                               include_dirs=includes)

# Module Interface
moduleLibInterface = Extension('_libInterface',
                               sources=[os.path.join(interfacePath, "Interface.c"),
                                        os.path.join(pyInterfacePath, "libInterface.c"),
                                        os.path.join(toolsPath, "getBID.c")],
                               define_macros=macros,
                               include_dirs=includes)

# Module Regex
moduleLibRegex = Extension('_libRegex',
                               sources=[os.path.join(regexPath, "regex.c"),
                                        os.path.join(pyRegexPath, "libRegex.c"),
                                        os.path.join(regexPath, "manipulate.c"),
                                        os.path.join(toolsPath, "getBID.c")],
                                define_macros=macros,
                               include_dirs=includes)
=======
CMD_CLASS = {
    'build_manpage': manpage_command
}
>>>>>>> 4d1856ff

#+----------------------------------------------------------------------------
#| Definition of the dependencies
#+----------------------------------------------------------------------------
dependencies = [
    'python-ptrace',
    'matplotlib',
    'pcapy',
    'bitarray',
    'lxml',
]

#+----------------------------------------------------------------------------
#| Extensions in the build operations (create manpage, i18n, ...)
#+----------------------------------------------------------------------------
CMD_CLASS = {
             'build_py': pybuild_command,
             'build_manpage': manpage_command
             }

#+----------------------------------------------------------------------------
#| Activate Babel (i18n) if available
#+----------------------------------------------------------------------------
try:
    import babel
    from babel.messages import frontend as babel
    from distutils.command.build import build

    CMD_CLASS.update({'compile_catalog': babel.compile_catalog,
                      'extract_messages': babel.extract_messages,
                      'init_catalog': babel.init_catalog,
                      'update_catalog': babel.update_catalog})

    build.sub_commands.append(('compile_catalog', None))
except ImportError:
    print "Info: Babel support unavailable, translations not available"

#+----------------------------------------------------------------------------
#| Definition of Netzob for setup
#+----------------------------------------------------------------------------
setup(
    name=release.name,
    packages=find_packages(where='src'),
    package_dir={"netzob": "src" + os.sep + "netzob", "netzob_plugins": "src" + os.sep + "netzob_plugins"},
    ext_modules=[moduleLibNeedleman, moduleLibScoreComputation, moduleLibInterface, moduleLibRegex],
    data_files=[
<<<<<<< HEAD
        (os.path.join("share", "netzob"), [os.path.join(netzobStaticResourcesPath, "logo.png")]),
        (os.path.join("share", "applications"), [os.path.join(netzobStaticResourcesPath, "netzob.desktop")]),
        (os.path.join("share", "icons", "hicolor", "22x22", "apps"), [os.path.join(netzobStaticResourcesPath, "icons", "22x22", "netzob.png")]),
        (os.path.join("share", "icons", "hicolor", "48x48", "apps"), [os.path.join(netzobStaticResourcesPath, "icons", "48x48", "netzob.png")]),
        (os.path.join("share", "icons", "hicolor", "64x64", "apps"), [os.path.join(netzobStaticResourcesPath, "icons", "64x64", "netzob.png")]),
        (os.path.join("share", "netzob", "defaults"), [os.path.join(netzobStaticResourcesPath, "defaults", "repository.xml.default")]),
        (os.path.join("share", "netzob", "defaults"), [os.path.join(netzobStaticResourcesPath, "defaults", "logging.conf.default")]),
        (os.path.join("share", "netzob", "xsds", "0.1"), [os.path.join(netzobStaticResourcesPath, "xsds", "0.1", "Workspace.xsd"),
                                             os.path.join(netzobStaticResourcesPath, "xsds", "0.1", "Project.xsd"),
                                             os.path.join(netzobStaticResourcesPath, "xsds", "0.1", "common.xsd")]),
        (os.path.join("share", "locale", "fr", "LC_MESSAGES"), [os.path.join(netzobStaticResourcesPath, "locales", "fr", "LC_MESSAGES", "netzob.mo")])
        ],
=======
        ('share/netzob', ['resources/static/logo.png']),
        ('share/applications/', ['resources/static/netzob.desktop']),
        ('share/icons/hicolor/22x22/apps/', ["resources/static/icons/22x22/netzob.png"]),
        ('share/icons/hicolor/48x48/apps/', ["resources/static/icons/48x48/netzob.png"]),
        ('share/icons/hicolor/64x64/apps/', ["resources/static/icons/64x64/netzob.png"]),
        ('share/netzob/defaults', ["resources/static/defaults/repository.xml.default"]),
        ('share/netzob/defaults', ["resources/static/defaults/logging.conf.default"]),
        ('share/netzob/xsds/0.1/', ["resources/static/xsds/0.1/Workspace.xsd",
                                    "resources/static/xsds/0.1/Project.xsd",
                                    "resources/static/xsds/0.1/common.xsd"]),
        ("share/locale/fr/LC_MESSAGES/", ["locales/fr/LC_MESSAGES/netzob.mo"])
    ],
>>>>>>> 4d1856ff
    scripts=["netzob"],
    install_requires=dependencies,
    version=release.version,
    license=release.licenseName,
    description=release.description,
    platforms=release.platforms,
    author=release.author,
    author_email=release.author_email,
    url=release.url,
    download_url=release.download_url,
    keywords=release.keywords,
    classifiers=[
        "Programming Language :: Python",
        "Programming Language :: Python :: 2.6",
        "Development Status :: 4 - Beta",
        "Environment :: Other Environment",
        "Intended Audience :: Developers",
        "Intended Audience :: Science/Research",
        "Natural Language :: English",
        "Intended Audience :: System Administrators",
        "License :: OSI Approved :: GNU General Public License (GPL)",
        "Operating System :: OS Independent",
        "Topic :: Security",
        "Topic :: System :: Networking",
    ],
    long_description=release.long_description,
    cmdclass=CMD_CLASS,
    entry_points="""
        [netzob.plugins]
            delemiterSeparatedImporter = netzob_plugins.Importers.DelimiterSeparatedImporter.DelimiterSeparatedImporterPlugin:DelimiterSeparatedImporterPlugin
            pcapImporter = netzob_plugins.Importers.PCAPImporter.PCAPImporterPlugin:PCAPImporterPlugin
            ospyImporter = netzob_plugins.Importers.OSpyImporter.OSpyImporterPlugin:OSpyImporterPlugin
            xmlImporter = netzob_plugins.Importers.XMLImporter.XMLImporterPlugin:XMLImporterPlugin

         [babel.extractors]
            glade = resources.sdist.babel_extract:extract_glade
        """,
    # Files that should be scanned by Babel (if available)
    message_extractors={
<<<<<<< HEAD
        'src': [
            ('**.py', 'python', None)
        ],
        'resources': [
            ('**.glade', 'glade', None)
        ]
=======
        'src': [('**.py', 'python', None)]
>>>>>>> 4d1856ff
    },
)<|MERGE_RESOLUTION|>--- conflicted
+++ resolved
@@ -78,8 +78,8 @@
 
 # Module Needleman
 moduleLibNeedleman = Extension('_libNeedleman',
-#                               extra_compile_args=["-fopenmp"],
-#                               extra_link_args=["-fopenmp"],
+                               # extra_compile_args=["-fopenmp"],
+                               # extra_link_args=["-fopenmp"],
                                sources=[os.path.join(interfacePath, "Interface.c"),
                                         os.path.join(pyInterfacePath, "libInterface.c"),
                                         os.path.join(pyNeedlemanPath, "libNeedleman.c"),
@@ -92,22 +92,21 @@
                                define_macros=macros,
                                include_dirs=includes)
 
-<<<<<<< HEAD
 # Module ScoreComputation
 moduleLibScoreComputation = Extension('_libScoreComputation',
-#                               extra_compile_args=["-fopenmp"],
-#                               extra_link_args=["-fopenmp"],
-                               sources=[os.path.join(needlemanPath, "scoreComputation.c"),
-                                        os.path.join(pyNeedlemanPath, "libScoreComputation.c"),
-                                        os.path.join(needlemanPath, "Needleman.c"),
-                                        os.path.join(interfacePath, "Interface.c"),
-                                        os.path.join(pyInterfacePath, "libInterface.c"),
-                                        os.path.join(argsFactoriesPath, "factory.c"),
-                                        os.path.join(regexPath, "regex.c"),
-                                        os.path.join(regexPath, "manipulate.c"),
-                                        os.path.join(toolsPath, "getBID.c")],
-                               define_macros=macros,
-                               include_dirs=includes)
+                                      # extra_compile_args=["-fopenmp"],
+                                      # extra_link_args=["-fopenmp"],
+                                      sources=[os.path.join(needlemanPath, "scoreComputation.c"),
+                                               os.path.join(pyNeedlemanPath, "libScoreComputation.c"),
+                                               os.path.join(needlemanPath, "Needleman.c"),
+                                               os.path.join(interfacePath, "Interface.c"),
+                                               os.path.join(pyInterfacePath, "libInterface.c"),
+                                               os.path.join(argsFactoriesPath, "factory.c"),
+                                               os.path.join(regexPath, "regex.c"),
+                                               os.path.join(regexPath, "manipulate.c"),
+                                               os.path.join(toolsPath, "getBID.c")],
+                                      define_macros=macros,
+                                      include_dirs=includes)
 
 # Module Interface
 moduleLibInterface = Extension('_libInterface',
@@ -119,17 +118,12 @@
 
 # Module Regex
 moduleLibRegex = Extension('_libRegex',
-                               sources=[os.path.join(regexPath, "regex.c"),
-                                        os.path.join(pyRegexPath, "libRegex.c"),
-                                        os.path.join(regexPath, "manipulate.c"),
-                                        os.path.join(toolsPath, "getBID.c")],
-                                define_macros=macros,
-                               include_dirs=includes)
-=======
-CMD_CLASS = {
-    'build_manpage': manpage_command
-}
->>>>>>> 4d1856ff
+                           sources=[os.path.join(regexPath, "regex.c"),
+                                    os.path.join(pyRegexPath, "libRegex.c"),
+                                    os.path.join(regexPath, "manipulate.c"),
+                                    os.path.join(toolsPath, "getBID.c")],
+                           define_macros=macros,
+                           include_dirs=includes)
 
 #+----------------------------------------------------------------------------
 #| Definition of the dependencies
@@ -146,9 +140,9 @@
 #| Extensions in the build operations (create manpage, i18n, ...)
 #+----------------------------------------------------------------------------
 CMD_CLASS = {
-             'build_py': pybuild_command,
-             'build_manpage': manpage_command
-             }
+    'build_py': pybuild_command,
+    'build_manpage': manpage_command
+}
 
 #+----------------------------------------------------------------------------
 #| Activate Babel (i18n) if available
@@ -176,7 +170,6 @@
     package_dir={"netzob": "src" + os.sep + "netzob", "netzob_plugins": "src" + os.sep + "netzob_plugins"},
     ext_modules=[moduleLibNeedleman, moduleLibScoreComputation, moduleLibInterface, moduleLibRegex],
     data_files=[
-<<<<<<< HEAD
         (os.path.join("share", "netzob"), [os.path.join(netzobStaticResourcesPath, "logo.png")]),
         (os.path.join("share", "applications"), [os.path.join(netzobStaticResourcesPath, "netzob.desktop")]),
         (os.path.join("share", "icons", "hicolor", "22x22", "apps"), [os.path.join(netzobStaticResourcesPath, "icons", "22x22", "netzob.png")]),
@@ -185,24 +178,10 @@
         (os.path.join("share", "netzob", "defaults"), [os.path.join(netzobStaticResourcesPath, "defaults", "repository.xml.default")]),
         (os.path.join("share", "netzob", "defaults"), [os.path.join(netzobStaticResourcesPath, "defaults", "logging.conf.default")]),
         (os.path.join("share", "netzob", "xsds", "0.1"), [os.path.join(netzobStaticResourcesPath, "xsds", "0.1", "Workspace.xsd"),
-                                             os.path.join(netzobStaticResourcesPath, "xsds", "0.1", "Project.xsd"),
-                                             os.path.join(netzobStaticResourcesPath, "xsds", "0.1", "common.xsd")]),
+                                                          os.path.join(netzobStaticResourcesPath, "xsds", "0.1", "Project.xsd"),
+                                                          os.path.join(netzobStaticResourcesPath, "xsds", "0.1", "common.xsd")]),
         (os.path.join("share", "locale", "fr", "LC_MESSAGES"), [os.path.join(netzobStaticResourcesPath, "locales", "fr", "LC_MESSAGES", "netzob.mo")])
-        ],
-=======
-        ('share/netzob', ['resources/static/logo.png']),
-        ('share/applications/', ['resources/static/netzob.desktop']),
-        ('share/icons/hicolor/22x22/apps/', ["resources/static/icons/22x22/netzob.png"]),
-        ('share/icons/hicolor/48x48/apps/', ["resources/static/icons/48x48/netzob.png"]),
-        ('share/icons/hicolor/64x64/apps/', ["resources/static/icons/64x64/netzob.png"]),
-        ('share/netzob/defaults', ["resources/static/defaults/repository.xml.default"]),
-        ('share/netzob/defaults', ["resources/static/defaults/logging.conf.default"]),
-        ('share/netzob/xsds/0.1/', ["resources/static/xsds/0.1/Workspace.xsd",
-                                    "resources/static/xsds/0.1/Project.xsd",
-                                    "resources/static/xsds/0.1/common.xsd"]),
-        ("share/locale/fr/LC_MESSAGES/", ["locales/fr/LC_MESSAGES/netzob.mo"])
     ],
->>>>>>> 4d1856ff
     scripts=["netzob"],
     install_requires=dependencies,
     version=release.version,
@@ -242,15 +221,11 @@
         """,
     # Files that should be scanned by Babel (if available)
     message_extractors={
-<<<<<<< HEAD
         'src': [
             ('**.py', 'python', None)
         ],
         'resources': [
             ('**.glade', 'glade', None)
         ]
-=======
-        'src': [('**.py', 'python', None)]
->>>>>>> 4d1856ff
     },
 )