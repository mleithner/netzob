# -*- coding: utf-8 -*-


#+---------------------------------------------------------------------------+
#|          01001110 01100101 01110100 01111010 01101111 01100010            |
#|                                                                           |
#|               Netzob : Inferring communication protocols                  |
#+---------------------------------------------------------------------------+
#| Copyright (C) 2011 Georges Bossert and Frédéric Guihéry                   |
#| This program is free software: you can redistribute it and/or modify      |
#| it under the terms of the GNU General Public License as published by      |
#| the Free Software Foundation, either version 3 of the License, or         |
#| (at your option) any later version.                                       |
#|                                                                           |
#| This program is distributed in the hope that it will be useful,           |
#| but WITHOUT ANY WARRANTY; without even the implied warranty of            |
#| MERCHANTABILITY or FITNESS FOR A PARTICULAR PURPOSE. See the              |
#| GNU General Public License for more details.                              |
#|                                                                           |
#| You should have received a copy of the GNU General Public License         |
#| along with this program. If not, see <http://www.gnu.org/licenses/>.      |
#+---------------------------------------------------------------------------+
#| @url      : http://www.netzob.org                                         |
#| @contact  : contact@netzob.org                                            |
#| @sponsors : Amossys, http://www.amossys.fr                                |
#|             Supélec, http://www.rennes.supelec.fr/ren/rd/cidre/           |
#+---------------------------------------------------------------------------+

#+---------------------------------------------------------------------------+
#| Standard library imports
#+---------------------------------------------------------------------------+
from gettext import gettext as _
from gi.repository import Gtk
import logging
import os
from lxml.etree import ElementTree
import uuid
import shutil

#+---------------------------------------------------------------------------+
#| Local imports
#+---------------------------------------------------------------------------+
from netzob.Common.Project import Project
from netzob.Common.ProjectConfiguration import ProjectConfiguration
from netzob.Common.SessionManager import SessionManager
from netzob.Import.NetworkImport import NetworkImport
from netzob.UI.Import.Controllers.PcapImportController import PcapImportController
from netzob.Import.ThirdPartyImport import ThirdPartyImport
from netzob.Common.Plugins.NetzobPlugin import NetzobPlugin
from netzob.Common.Plugins.ImporterPlugin import ImporterPlugin
from netzob.Common.Plugins.Extensions.GlobalMenuExtension import GlobalMenuExtension
from netzob.UI.Common.AboutDialog import AboutDialog
if os.name == 'posix':
    from netzob.Import.IpcImport import IpcImport
#from netzob.UI.Import.Controllers.FileImportController import FileImportController
from netzob.Import.XMLImport import XMLImport
from netzob.Export.ScapyExport import ScapyExport
from netzob.UI.Export.Controllers.RawExportController import RawExportController
from netzob.UI.Export.Controllers.TextExportController import TextExportController
from netzob.Common.ResourcesConfiguration import ResourcesConfiguration
from netzob.UI.TraceManager import TraceManager
from netzob.UI.NetzobWidgets import NetzobInfoMessage, NetzobErrorMessage


#+---------------------------------------------------------------------------+
#| Menu:
#|     Class definition of the menu
#+---------------------------------------------------------------------------+
class Menu(object):

    ui_desc = """
<ui>
  <menubar name='MenuBar'>
    <menu action='Workspace'>
      <menuitem action='Create' />
      <menu action='SwitchProject'/>
      <menuitem action='ImportProject' />
      <menuitem action='ExportProject' />
      <menuitem action='ManageProject' />
    <separator/>
      <menuitem action='ManageTraces' />
      <menuitem action='Options' />
      <menuitem action='SwitchWorkspace'/>
      <menuitem action='Quit' />

    </menu>
    <menu action='Project'>
      <menuitem action='Save' />
      <menuitem action='SessionManager' />
      <menu action='ImportTraces'>
	<menuitem action='ImportNetwork' />
	<menuitem action='ImportIPCFlows' />
	<menuitem action='ImportPcap' />
	<menuitem action='ImportXML' />
	<menuitem action='Import3p' />
      </menu>
      <menu action='Export'>
	<menuitem action='ExportXML' />
	<menuitem action='ExportText' />
      </menu>
    </menu>
    <menu action='View'>
      <menuitem action='DisplaySymbolStructure'/>
      <menuitem action='DisplayMessages'/>
      <menuitem action='DisplaySearchResults'/>
      <menuitem action='DisplayProperties'/>
    </menu>
    <menu action='Help'>
      <menuitem action='Content'/>
      <menuitem action='About'/>
    </menu>
  </menubar>
</ui>"""

    #+-----------------------------------------------------------------------+
    #| Constructor
    #|   Creation of the menu
    #+-----------------------------------------------------------------------+
    def __init__(self, netzob):
        self.netzob = netzob

<<<<<<< HEAD
        self.actiongroup = Gtk.ActionGroup("MenuAction")
        self.actiongroup.add_actions([
            ("Workspace", None, _("Workspace")),
            ("Create", Gtk.STOCK_NEW, _("Create a project"), None, None, self.createProjectAction),
            ("ImportProject", None, _("Import a project"), None, None, self.importProjectAction),
            ("ExportProject", None, _("Export a project"), None, None, self.exportProjectAction),
            ("ManageProject", None, _("Manage projects")),
            ("ManageTraces", None, _("Manage traces"), None, None, self.manageTracesAction),
            ("Options", None, _("Options")),
            ("SwitchWorkspace", None, _("Switch workspace")),
            ("Quit", Gtk.STOCK_QUIT, _("Quit"), "<control>Q", None, self.exitAction),
            ("Project", None, _("Project")),
            ("Save", Gtk.STOCK_SAVE, _("Save project"), None, None, self.saveProjectAction),
            ("SessionManager", None, _("Session manager"), None, None, self.sessionManagerAction),
            ("ImportTraces", None, _("Import traces")),
            ("ImportNetwork", None, _("Capture network traces"), None, None, self.importNetworkTraficAction),
            ("ImportIPCFlows", None, _("Capture IPC flows"), None, None, self.importIPCFlowsAction),
            ("ImportPcap", None, _("Import from PCAP"), None, None, self.importPcapAction),
            ("ImportXML", None, _("Import from XML File"), None, None, self.importXMLAction),
            ("Import3p", None, _("Import from third parties"), None, None, self.importThirdParty),
            ("Export", None, _("Export project")),
            ("ExportXML", None, _("XML"), None, None, self.exportXMLAction),
            ("ExportText", None, _("Text"), None, None, self.exportTextAction),
            ("View", None, _("View")),
            ("Help", None, _("Help")),
            ("Content", Gtk.STOCK_HELP, _("Help Contents"), None, None, None),
            ("About", Gtk.STOCK_ABOUT, _("About Netzob"), None, None, self.aboutDialogAction)
        ])

        item = Gtk.Action("SwitchProject", _("Switch project"), None, None)
        item.set_property('hide-if-empty', False)
        self.actiongroup.add_action(item)


        self.actiongroup.add_toggle_actions([
            ("DisplaySymbolStructure", None, _("Display symbol structure"), None, None, self.displaySymbolStructureAction),
            ("DisplayMessages", None, _("Display messages"), None, None, self.displayMessagesAction),
            ("DisplaySearchResults", None, _("Display search results"), None, None, self.displaySearchAction),
            ("DisplayProperties", None, _("Display properties"), None, None, self.displayPropertiesAction),
        ])

        self.uimanager = Gtk.UIManager()
        self.uimanager.insert_action_group(self.actiongroup, 0)
        self.uimanager.add_ui_from_string(self.ui_desc)
        
=======
        # This is the structure used to generate new menus.
        # Item 1: The menu path. The letter after the underscore indicates an
        #         accelerator key once the menu is open.
        # Item 2: The accelerator key for the entry
        # Item 3: The callback.
        # Item 4: The callback action.  This changes the parameters with
        #         which the callback is called.  The default is 0.
        # Item 5: The item type, used to define what kind of an item it is.
        #       Here are the possible values:

        #       NULL               -> "<Item>"
        #       ""                 -> "<Item>"
        #       "<Title>"          -> create a title item
        #       "<Item>"           -> create a simple item
        #       "<CheckItem>"      -> create a check item
        #       "<ToggleItem>"     -> create a toggle item
        #       "<RadioItem>"      -> create a radio item
        #       <path>             -> path of a radio item to link against
        #       "<Separator>"      -> create a separator
        #       "<Branch>"         -> create an item to hold sub items (optional)
        #       "<LastBranch>"     -> create a right justified branch
        self.menu_items = [
            # WORKSPACE
            (Menu.PATH_WORKSPACE, None, None, 0, "<Branch>"),
            (Menu.PATH_WORKSPACE_CREATEPROJECT, None, self.createProjectAction, 0, None),
            (Menu.PATH_WORKSPACE_SWITCHPROJECT, None, None, 0, "<Branch>"),
            (Menu.PATH_WORKSPACE_IMPORTPROJECT, None, self.importProjectAction, 0, None),
            (Menu.PATH_WORKSPACE_EXPORTPROJECT, None, self.exportProjectAction, 0, None),
            (Menu.PATH_WORKSPACE_MANAGEPROJECT, None, None, 0, None),
            (Menu.PATH_WORKSPACE_MANAGETRACES, None, self.manageTracesAction, 0, None),
            (Menu.PATH_WORKSPACE_OPTIONS, None, None, 0, None),
            (Menu.PATH_WORKSPACE_SWITCHWORKSPACE, None, None, 0, None),
            (Menu.PATH_WORKSPACE_QUIT, "<control>Q", self.exitAction, 0, None),
            # PROJECT
            (Menu.PATH_PROJECT, None, None, 0, "<Branch>"),
            (Menu.PATH_PROJECT_SAVEPROJECT, None, self.saveProjectAction, 0, None),
            (Menu.PATH_PROJECT_SESSIONMANAGER, None, self.sessionManagerAction, 0, None),
            # PROJECT / IMPORT TRACES
            (Menu.PATH_PROJECT_IMPORTTRACES, None, None, 0, "<Branch>"),
            (Menu.PATH_PROJECT_IMPORTTRACES_CAPTURENETWORKTRACES, None, self.importNetworkTraficAction, 0, None),
            (Menu.PATH_PROJECT_IMPORTTRACES_CAPTUREIPCFLOWS, None, self.importIPCFlowsAction, 0, None),
            (Menu.PATH_PROJECT_IMPORTTRACES_IMPORTPCAP, None, self.importPcapAction, 0, None),
            (Menu.PATH_PROJECT_IMPORTTRACES_IMPORTXMLFILE, None, self.importXMLAction, 0, None),
            (Menu.PATH_PROJECT_IMPORTTRACES_IMPORTTHIRDPARTIES, None, self.importThirdParty, 0, None),
            # PROJECT / EXPORT PROJECT
            (Menu.PATH_PROJECT_EXPORTPROJECT, None, None, 0, "<Branch>"),
            (Menu.PATH_PROJECT_EXPORTPROJECT_XML, None, self.exportXMLAction, 0, None),
            (Menu.PATH_PROJECT_EXPORTPROJECT_TEXT, None, self.exportTextAction, 0, None),
            # VIEW
            (Menu.PATH_VIEWS, None, None, 0, "<Branch>"),
            (Menu.PATH_VIEWS_DISPLAYSYMBOLSTRUCTURE, None, self.displaySymbolStructureAction, 0, "<CheckItem>"),
            (Menu.PATH_VIEWS_DISPLAYMESSAGES, None, self.displayMessagesAction, 0, "<CheckItem>"),
            (Menu.PATH_VIEWS_DISPLAYSEARCHRESULTS, None, self.displaySearchAction, 0, "<CheckItem>"),
            (Menu.PATH_VIEWS_DISPLAYPROPERTIES, None, self.displayPropertiesAction, 0, "<CheckItem>"),

            # HELP
            (Menu.PATH_HELP, None, None, 0, "<LastBranch>"),
            (Menu.PATH_HELP_HELPCONTENT, None, None, 0, None),
            (Menu.PATH_HELP_ABOUT, None, self.aboutDialogAction, 0, None),
        ]
        self.computeMenuBar(self.netzob)

>>>>>>> 01471cdb
    def update(self):
        self.uimanager.get_widget("/MenuBar/Workspace/Create").set_sensitive(True)
        self.uimanager.get_widget("/MenuBar/Workspace/ImportProject").set_sensitive(True)
        self.uimanager.get_widget("/MenuBar/Workspace/ManageProject").set_sensitive(True)
        self.uimanager.get_widget("/MenuBar/Workspace/ManageTraces").set_sensitive(True)
        self.uimanager.get_widget("/MenuBar/Workspace/Options").set_sensitive(False)
        self.uimanager.get_widget("/MenuBar/Workspace/SwitchWorkspace").set_sensitive(False)
        self.uimanager.get_widget("/MenuBar/Workspace/SwitchProject").set_sensitive(True)
        self.uimanager.get_widget("/MenuBar/Workspace/Quit").set_sensitive(True)

        if self.netzob.getCurrentProject() == None:
            # Deactivate almost everything
            self.uimanager.get_widget("/MenuBar/Workspace/SwitchWorkspace").set_sensitive(False)
            self.uimanager.get_widget("/MenuBar/Project/SessionManager").set_sensitive(False)
            self.uimanager.get_widget("/MenuBar/Project/ImportTraces").set_sensitive(False)
            self.uimanager.get_widget("/MenuBar/Project/Export").set_sensitive(False)
            self.uimanager.get_widget("/MenuBar/Help/Content").set_sensitive(False)
            self.uimanager.get_widget("/MenuBar/Workspace/ExportProject").set_sensitive(False)

            self.uimanager.get_widget("/MenuBar/View/DisplayMessages").set_sensitive(False)
            self.uimanager.get_widget("/MenuBar/View/DisplayProperties").set_sensitive(False)
            self.uimanager.get_widget("/MenuBar/View/DisplaySearchResults").set_sensitive(False)
            self.uimanager.get_widget("/MenuBar/View/DisplaySymbolStructure").set_sensitive(False)
            
        else:
            # Activate everything
            self.uimanager.get_widget("/MenuBar/Project/Save").set_sensitive(True)
            self.uimanager.get_widget("/MenuBar/Project/SessionManager").set_sensitive(True)
            self.uimanager.get_widget("/MenuBar/Project/ImportTraces").set_sensitive(True)
            self.uimanager.get_widget("/MenuBar/Project/Export").set_sensitive(True)
            self.uimanager.get_widget("/MenuBar/Workspace/ExportProject").set_sensitive(True)

            self.uimanager.get_widget("/MenuBar/View/DisplayMessages").set_sensitive(True)
            self.uimanager.get_widget("/MenuBar/View/DisplayProperties").set_sensitive(True)
            self.uimanager.get_widget("/MenuBar/View/DisplaySearchResults").set_sensitive(True)
            self.uimanager.get_widget("/MenuBar/View/DisplaySymbolStructure").set_sensitive(True)

        switchProject = self.uimanager.get_widget("/MenuBar/Workspace/SwitchProject").get_submenu()

        # Update the list of project
        for i in switchProject.get_children():
            switchProject.remove(i)
        
        availableProjectsName = self.netzob.getCurrentWorkspace().getNameOfProjects()
        for (projectName, projectFile) in availableProjectsName:
            projectEntry = Gtk.MenuItem(projectName)
            projectEntry.connect("activate", self.switchProjectAction, projectFile)
            switchProject.append(projectEntry)
        switchProject.show_all()

        self.uimanager.get_widget("/MenuBar/Workspace/SwitchProject").set_sensitive(True)

        # Deactivate the global 'switch menu' if no project is available
        if len(availableProjectsName) == 0:
            self.uimanager.get_widget("/MenuBar/Workspace/SwitchProject").set_sensitive(False)
        else:
            self.uimanager.get_widget("/MenuBar/Workspace/SwitchProject").set_sensitive(True)

        # Retrieve and activate the menu entries associated with plugins
        self.updateMenuWithPlugins()

    """
    TODO: Port to UIManager!
    """
    def updateMenuWithPlugins(self):
        # Show plugins
        logging.debug("Retrieve plugins for Menu")
        for pluginExtension in NetzobPlugin.getLoadedPluginsExtension(GlobalMenuExtension):
            try:
                logging.debug("Menu available : {0}".format(pluginExtension))
                uiDefinition = pluginExtension.getUIDefinition()
                actions = pluginExtension.getActions()
                self.actiongroup.add_actions(actions)
                self.uimanager.add_ui_from_string(uiDefinition)
            except Exception, e:
                logging.warning("An error occurred when computing menu entry for plugin {0} ({1})".format(pluginExtension, e))

    def getMenuBar(self, window):
        return self.uimanager.get_widget("/MenuBar")

    def aboutDialogAction(self, widget):
        AboutDialog()

    #+----------------------------------------------
    #| Called when user save the current project
    #+----------------------------------------------
    def saveProjectAction(self, widget):
        logging.info(_("Starting the saving of the current project: %s") % str(self.netzob.getCurrentProject().getName()))
        self.netzob.getCurrentProject().saveConfigFile(self.netzob.getCurrentWorkspace())

    def sessionManagerAction(self, widget):
        logging.info("Starting the session manager")
        sessionManagerPanel = SessionManager(self.netzob)

    def exitAction(self, widget):
        self.netzob.destroy(widget)

    def setDisplaySearchViewActiveStatus(self, status):
         self.uimanager.get_widget("/MenuBar/View/DisplaySearchResults").\
            set_active(True)

    #+----------------------------------------------
    #| Called when user wants to manage the traces
    #+----------------------------------------------
    def manageTracesAction(self, widget):
        TraceManager(self.netzob.getCurrentWorkspace(), self.netzob.update)

    def switchProjectAction(self, widget, projectPath):
        newProject = Project.loadProject(self.netzob.getCurrentWorkspace(), projectPath)
        if newProject == None:
            logging.error("Impossible to switch to requested project due to an error in the loading process.")
            return

        # Loading the project based on its name
        self.netzob.switchCurrentProject(newProject)
        self.update()

    #+----------------------------------------------
    #| Called when user wants to export a project
    #+----------------------------------------------
    def importProjectAction(self, widget):
        chooser = Gtk.FileChooserDialog(title=_("Export as"), action=Gtk.FileChooserAction.OPEN,
                                        buttons=(Gtk.STOCK_CANCEL, Gtk.ResponseType.CANCEL, Gtk.STOCK_OPEN, Gtk.ResponseType.OK))
        res = chooser.run()
        if res == Gtk.ResponseType.OK:
            fileName = chooser.get_filename()
        chooser.destroy()

        if os.path.isfile(fileName):
            idProject = str(uuid.uuid4())
            # First we verify and create if necessary the directory of the project
            projectPath = "projects/" + idProject + "/"
            destPath = os.path.join(os.path.join(self.netzob.getCurrentWorkspace().getPath(), projectPath))
            if not os.path.exists(destPath):
                logging.info("Creation of the directory " + destPath)
                os.mkdir(destPath)
            # Retrieving and storing of the config file
            try:
                destFile = os.path.join(destPath, Project.CONFIGURATION_FILENAME)
                shutil.copy(fileName, destFile)
            except IOError, e:
                logging.warn("Error when importing project: " + str(e))
                return None

            project = Project.loadProject(self.netzob.getCurrentWorkspace(), destPath)
            project.setID(idProject)
            project.setName(_("Copy of {0}").format(project.getName()))
            project.setPath(projectPath)
            project.saveConfigFile(self.netzob.getCurrentWorkspace())
            self.netzob.getCurrentWorkspace().referenceProject(project.getPath())
            self.netzob.getCurrentWorkspace().saveConfigFile()
            NetzobInfoMessage(_("Project '{0}' correctly imported").format(project.getName()))
            self.update()

    #+----------------------------------------------
    #| Called when user wants to export a project
    #+----------------------------------------------
    def exportProjectAction(self, widget):
        chooser = Gtk.FileChooserDialog(title=_("Export as (XML)"), action=Gtk.FileChooserAction.SAVE,
                                        buttons=(Gtk.STOCK_CANCEL, Gtk.ResponseType.CANCEL, Gtk.STOCK_OPEN, Gtk.ResponseType.OK))
        res = chooser.run()
        if res == Gtk.ResponseType.OK:
            fileName = chooser.get_filename()
        chooser.destroy()

        doCreateFile = False
        isFile = os.path.isfile(fileName)
        if not isFile:
            doCreateFile = True
        else:
            md = Gtk.MessageDialog(None,
                                   Gtk.DialogFlags.DESTROY_WITH_PARENT, Gtk.MessageType.QUESTION,
                                   Gtk.ButtonsType.OK_CANCEL, _("Are you sure to override the file '{0}'?").format(fileName))
            resp = md.run()
            md.destroy()
            if resp == Gtk.ResponseType.OK:
                doCreateFile = True

        if doCreateFile:
            root = self.netzob.getCurrentProject().generateXMLConfigFile()
            tree = ElementTree(root)
            tree.write(fileName)
            NetzobInfoMessage(_("Project correctly exported to '{0}'").format(fileName))

    #+----------------------------------------------
    #| Called when user wants to import network trafic
    #+----------------------------------------------
    def importNetworkTraficAction(self, widget):
        networkImportPanel = NetworkImport(self.netzob)

    #+----------------------------------------------
    #| Called when user wants to import PCAP file
    #+----------------------------------------------
    def importPcapAction(self, widget):
        pcapImportPanel = PcapImportController(self.netzob)

    #+----------------------------------------------
    #| Called when user wants to import IPC flow
    #+----------------------------------------------
    def importIPCFlowsAction(self, widget):
        ipcImportPanel = IpcImport(self.netzob)

    #+----------------------------------------------
    #| Called when user wants to import file
    #+----------------------------------------------
    def importFileAction(self, widget):
        fileImportPanel = FileImportController(self.netzob)

    #+----------------------------------------------
    #| Called when user wants to import file
    #+----------------------------------------------
    def importXMLAction(self, widget):
        xmlImportPanel = XMLImport(self.netzob)

    #+----------------------------------------------
    #| Called when user wants to import from third parties
    #+----------------------------------------------
    def importThirdParty(self, widget):
        thirdPartyImportPanel = ThirdPartyImport(self.netzob)

    #+----------------------------------------------
    #| Called when user wants to export as Scapy dissector
    #+----------------------------------------------
    def exportScapyAction(self, widget):
        scapyPanel = ScapyExport(self.netzob)

    def exportWiresharkAction(self, widget):
#        wiresharkPanel = WireS(self.netzob)
        pass

    #+----------------------------------------------
    #| Called when user wants to export as raw XML
    #+----------------------------------------------
    def exportXMLAction(self, action):
        rawExportPanel = RawExportController(self.netzob)

    #+----------------------------------------------
    #| Called when user wants to export as text
    #+----------------------------------------------
    def exportTextAction(self, action):
        textExportPanel = TextExportController(self.netzob)

    #+----------------------------------------------
    #| Called when user wants to display symbol structure panel
    #+----------------------------------------------
    def displaySymbolStructureAction(self, widget):
        if self.netzob.getCurrentProject() != None:
            isActive = self.uimanager.get_widget("/MenuBar/View/DisplaySymbolStructure").get_active()
            self.netzob.getCurrentProject().getConfiguration().setVocabularyInferenceParameter(ProjectConfiguration.VOCABULARY_DISPLAY_SYMBOL_STRUCTURE, isActive)
        self.netzob.updateCurrentPanel()

    #+----------------------------------------------
    #| Called when user wants to display messages panel
    #+----------------------------------------------
    def displayMessagesAction(self, widget):
        if self.netzob.getCurrentProject() != None:
            isActive = self.uimanager.get_widget("/MenuBar/View/DisplayMessages").get_active()
            self.netzob.getCurrentProject().getConfiguration().setVocabularyInferenceParameter(ProjectConfiguration.VOCABULARY_DISPLAY_MESSAGES, isActive)
        self.netzob.updateCurrentPanel()

    #+----------------------------------------------
    #| Called when user wants to display the console
    #+----------------------------------------------
    def displayConsoleAction(self, widget):
        if self.netzob.getCurrentProject() != None:
            pass
        self.netzob.updateCurrentPanel()

    #+----------------------------------------------
    #| Called when user wants to display search results panel
    #+----------------------------------------------
    def displaySearchAction(self, widget):
        if self.netzob.getCurrentProject() != None:
            isActive = self.uimanager.get_widget("/MenuBar/View/DisplaySearchResults").get_active()
            self.netzob.getCurrentProject().getConfiguration().setVocabularyInferenceParameter(ProjectConfiguration.VOCABULARY_DISPLAY_SEARCH, isActive)
        self.netzob.updateCurrentPanel()

    #+----------------------------------------------
    #| Called when user wants to display properties results panel
    #+----------------------------------------------
    def displayPropertiesAction(self, widget):
        if self.netzob.getCurrentProject() != None:
            isActive = self.uimanager.get_widget("/MenuBar/View/DisplayProperties").get_active()
            self.netzob.getCurrentProject().getConfiguration().setVocabularyInferenceParameter(ProjectConfiguration.VOCABULARY_DISPLAY_PROPERTIES, isActive)
        self.netzob.updateCurrentPanel()

    def createProjectAction(self, widget):
        dialog = Gtk.Dialog(title=_("Create a new project"), flags=0, buttons=None)
        dialog.show()
        table = Gtk.Table(rows=2, columns=3, homogeneous=False)
        table.show()
        label = Gtk.Label(label=_("New project name"))
        label.show()
        entry = Gtk.Entry()
        but = Gtk.Button(_("Create project"))
        but.connect("clicked", self.createProjectAction_cb, entry, dialog)
        but.set_can_default(True)
        but.show()
        table.attach(label, 0, 1, 0, 1, xoptions=0, yoptions=0, xpadding=5, ypadding=5)
        table.attach(entry, 1, 2, 0, 1, xoptions=0, yoptions=0, xpadding=5, ypadding=5)
        table.attach(but, 2, 3, 0, 1, xoptions=0, yoptions=0, xpadding=5, ypadding=5)
        dialog.set_default(but)
        dialog.action_area.pack_start(table, True, True, 0)
        # Grab focus must be called after adding the widget to the top level element
        entry.set_can_focus(True)
        entry.show()
        entry.grab_focus()

    #+----------------------------------------------
    #| Creation of a new project from
    #+----------------------------------------------
    def createProjectAction_cb(self, button, entry, dialog):
        projectName = entry.get_text()

        # we verify a name has been provided
        if projectName == None or projectName == "":
            logging.warn(_("Unable to create a project with an empty name."))
            errorDialog = NetzobErrorMessage(_("Unable to create a project with an empty name."))
            return

        # We verify the project name doesn't already exist
        found = False
        for project in self.netzob.getCurrentWorkspace().getProjects():
            if project.getName() == projectName:
                found = True
        if found:
            dialogBis = Gtk.Dialog(title=_("Error"), flags=0, buttons=None)
            label = Gtk.Label(label=_("This project name already exists"))
            label.show()
            dialogBis.action_area.pack_start(label, True, True, 0)
            dialogBis.set_size_request(250, 50)
            dialogBis.show()
            dialog.destroy()
            return

        # Creation of the project
        project = Project.createProject(self.netzob.getCurrentWorkspace(), projectName)
        self.netzob.switchCurrentProject(project)

        # Refresh menu
        self.update()
        dialog.destroy()<|MERGE_RESOLUTION|>--- conflicted
+++ resolved
@@ -119,7 +119,6 @@
     def __init__(self, netzob):
         self.netzob = netzob
 
-<<<<<<< HEAD
         self.actiongroup = Gtk.ActionGroup("MenuAction")
         self.actiongroup.add_actions([
             ("Workspace", None, _("Workspace")),
@@ -165,70 +164,6 @@
         self.uimanager.insert_action_group(self.actiongroup, 0)
         self.uimanager.add_ui_from_string(self.ui_desc)
         
-=======
-        # This is the structure used to generate new menus.
-        # Item 1: The menu path. The letter after the underscore indicates an
-        #         accelerator key once the menu is open.
-        # Item 2: The accelerator key for the entry
-        # Item 3: The callback.
-        # Item 4: The callback action.  This changes the parameters with
-        #         which the callback is called.  The default is 0.
-        # Item 5: The item type, used to define what kind of an item it is.
-        #       Here are the possible values:
-
-        #       NULL               -> "<Item>"
-        #       ""                 -> "<Item>"
-        #       "<Title>"          -> create a title item
-        #       "<Item>"           -> create a simple item
-        #       "<CheckItem>"      -> create a check item
-        #       "<ToggleItem>"     -> create a toggle item
-        #       "<RadioItem>"      -> create a radio item
-        #       <path>             -> path of a radio item to link against
-        #       "<Separator>"      -> create a separator
-        #       "<Branch>"         -> create an item to hold sub items (optional)
-        #       "<LastBranch>"     -> create a right justified branch
-        self.menu_items = [
-            # WORKSPACE
-            (Menu.PATH_WORKSPACE, None, None, 0, "<Branch>"),
-            (Menu.PATH_WORKSPACE_CREATEPROJECT, None, self.createProjectAction, 0, None),
-            (Menu.PATH_WORKSPACE_SWITCHPROJECT, None, None, 0, "<Branch>"),
-            (Menu.PATH_WORKSPACE_IMPORTPROJECT, None, self.importProjectAction, 0, None),
-            (Menu.PATH_WORKSPACE_EXPORTPROJECT, None, self.exportProjectAction, 0, None),
-            (Menu.PATH_WORKSPACE_MANAGEPROJECT, None, None, 0, None),
-            (Menu.PATH_WORKSPACE_MANAGETRACES, None, self.manageTracesAction, 0, None),
-            (Menu.PATH_WORKSPACE_OPTIONS, None, None, 0, None),
-            (Menu.PATH_WORKSPACE_SWITCHWORKSPACE, None, None, 0, None),
-            (Menu.PATH_WORKSPACE_QUIT, "<control>Q", self.exitAction, 0, None),
-            # PROJECT
-            (Menu.PATH_PROJECT, None, None, 0, "<Branch>"),
-            (Menu.PATH_PROJECT_SAVEPROJECT, None, self.saveProjectAction, 0, None),
-            (Menu.PATH_PROJECT_SESSIONMANAGER, None, self.sessionManagerAction, 0, None),
-            # PROJECT / IMPORT TRACES
-            (Menu.PATH_PROJECT_IMPORTTRACES, None, None, 0, "<Branch>"),
-            (Menu.PATH_PROJECT_IMPORTTRACES_CAPTURENETWORKTRACES, None, self.importNetworkTraficAction, 0, None),
-            (Menu.PATH_PROJECT_IMPORTTRACES_CAPTUREIPCFLOWS, None, self.importIPCFlowsAction, 0, None),
-            (Menu.PATH_PROJECT_IMPORTTRACES_IMPORTPCAP, None, self.importPcapAction, 0, None),
-            (Menu.PATH_PROJECT_IMPORTTRACES_IMPORTXMLFILE, None, self.importXMLAction, 0, None),
-            (Menu.PATH_PROJECT_IMPORTTRACES_IMPORTTHIRDPARTIES, None, self.importThirdParty, 0, None),
-            # PROJECT / EXPORT PROJECT
-            (Menu.PATH_PROJECT_EXPORTPROJECT, None, None, 0, "<Branch>"),
-            (Menu.PATH_PROJECT_EXPORTPROJECT_XML, None, self.exportXMLAction, 0, None),
-            (Menu.PATH_PROJECT_EXPORTPROJECT_TEXT, None, self.exportTextAction, 0, None),
-            # VIEW
-            (Menu.PATH_VIEWS, None, None, 0, "<Branch>"),
-            (Menu.PATH_VIEWS_DISPLAYSYMBOLSTRUCTURE, None, self.displaySymbolStructureAction, 0, "<CheckItem>"),
-            (Menu.PATH_VIEWS_DISPLAYMESSAGES, None, self.displayMessagesAction, 0, "<CheckItem>"),
-            (Menu.PATH_VIEWS_DISPLAYSEARCHRESULTS, None, self.displaySearchAction, 0, "<CheckItem>"),
-            (Menu.PATH_VIEWS_DISPLAYPROPERTIES, None, self.displayPropertiesAction, 0, "<CheckItem>"),
-
-            # HELP
-            (Menu.PATH_HELP, None, None, 0, "<LastBranch>"),
-            (Menu.PATH_HELP_HELPCONTENT, None, None, 0, None),
-            (Menu.PATH_HELP_ABOUT, None, self.aboutDialogAction, 0, None),
-        ]
-        self.computeMenuBar(self.netzob)
-
->>>>>>> 01471cdb
     def update(self):
         self.uimanager.get_widget("/MenuBar/Workspace/Create").set_sensitive(True)
         self.uimanager.get_widget("/MenuBar/Workspace/ImportProject").set_sensitive(True)
