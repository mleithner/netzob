# -*- coding: utf-8 -*-

#+---------------------------------------------------------------------------+
#|          01001110 01100101 01110100 01111010 01101111 01100010            |
#|                                                                           |
#|               Netzob : Inferring communication protocols                  |
#+---------------------------------------------------------------------------+
#| Copyright (C) 2011 Georges Bossert and Frédéric Guihéry                   |
#| This program is free software: you can redistribute it and/or modify      |
#| it under the terms of the GNU General Public License as published by      |
#| the Free Software Foundation, either version 3 of the License, or         |
#| (at your option) any later version.                                       |
#|                                                                           |
#| This program is distributed in the hope that it will be useful,           |
#| but WITHOUT ANY WARRANTY; without even the implied warranty of            |
#| MERCHANTABILITY or FITNESS FOR A PARTICULAR PURPOSE. See the              |
#| GNU General Public License for more details.                              |
#|                                                                           |
#| You should have received a copy of the GNU General Public License         |
#| along with this program. If not, see <http://www.gnu.org/licenses/>.      |
#+---------------------------------------------------------------------------+
#| @url      : http://www.netzob.org                                         |
#| @contact  : contact@netzob.org                                            |
#| @sponsors : Amossys, http://www.amossys.fr                                |
#|             Supélec, http://www.rennes.supelec.fr/ren/rd/cidre/           |
#+---------------------------------------------------------------------------+

#+---------------------------------------------------------------------------+
#| Standard library imports
#+---------------------------------------------------------------------------+
import logging
import uuid
import re
import glib

#+---------------------------------------------------------------------------+
#| Local application imports
#+---------------------------------------------------------------------------+
from netzob.Common.Type.TypeConvertor import TypeConvertor
from netzob.Common.NetzobException import NetzobException
from netzob.Common.MMSTD.Dictionary.Variable import Variable
from netzob.Common.MMSTD.Dictionary.Memory import Memory
from netzob.Common.VisualizationFilters.TextColorFilter import TextColorFilter
from netzob.Common.Type.UnitSize import UnitSize
from netzob.Common.Type.Format import Format
from netzob.Common.Token import Token


#+---------------------------------------------------------------------------+
#| AbstractMessage:
#|     Definition of a message
#+---------------------------------------------------------------------------+
class AbstractMessage():

    def __init__(self, id, timestamp, data, type, pattern=[]):
        # create logger with the given configuration
        self.log = logging.getLogger('netzob.Common.Models.AbstractMessage.py')
        if id == None:
            self.id = uuid.uuid4()
        else:
            self.id = id

        self.timestamp = timestamp
        self.data = data
        self.type = type
        self.symbol = None
        self.session = None
        self.rightReductionFactor = 0
        self.leftReductionFactor = 0
        self.visualizationFilters = []
<<<<<<< HEAD
        self.pattern = []
=======
        # self.log.debug("CALL Abstract")
        self.pattern = []
        if not pattern:
            self.compilePattern()
            # self.log.debug("empty {0}".format(str(self.getPattern()[0][0])))
        else:
            self.pattern = pattern
            # self.log.debug("not empty {0}".format(self.getPatternString()))
>>>>>>> 8cdae225

    #+-----------------------------------------------------------------------+
    #| getFactory
    #|     Abstract method to retrieve the associated factory
    #|     MUST BE IMPLEMENTED IN SUB CLASSES
    #+-----------------------------------------------------------------------+
    def getFactory(self):
        self.log.error("The message class doesn't have an associated factory !")
        raise NotImplementedError("The message class doesn't have an associated factory !")

    #+-----------------------------------------------------------------------+
    #| getProperties
    #|     Abstract method to retrieve the properties of the message
    #|     MUST BE IMPLEMENTED IN SUB CLASSES
    #+-----------------------------------------------------------------------+
    def getProperties(self):
        self.log.error("The message class doesn't have a method 'getProperties' !")
        raise NotImplementedError("The message class doesn't have a method 'getProperties' !")

    #+-----------------------------------------------------------------------+
    #| addVisualizationFilter
    #|     Add a visualization filter
    #+-----------------------------------------------------------------------+
    def addVisualizationFilter(self, filter):
        self.visualizationFilters.append(filter)

    #+-----------------------------------------------------------------------+
    #| removeVisualizationFilter
    #|     Remove a visualization filter
    #+-----------------------------------------------------------------------+
    def removeVisualizationFilter(self, filter):
        if filter in self.visualizationFilters:
            self.visualizationFilters.remove(filter)

    #+----------------------------------------------
    #|`getStringData : compute a string representation
    #| of the data
    #| @return string(data)
    #+----------------------------------------------
    def getStringData(self):
        return str(self.data)

    def getReducedSize(self):
        start = 0
        end = len(self.getStringData())

        if self.getLeftReductionFactor() > 0:
            start = self.getLeftReductionFactor() * len(self.getStringData()) / 100
            if (end - start) % 2 == 1:
                start = start - 1
        if self.getRightReductionFactor() > 0:
            end = self.getRightReductionFactor() * len(self.getStringData()) / 100
            if (end - start) % 2 == 1:
                end = end + 1

        if (end - start) % 2 == 1:
            end = end + 1

        return len(self.getStringData()) - (end - start)

    def getReducedStringData(self):
        start = 0
        end = len(self.getStringData())

        if self.getLeftReductionFactor() > 0:
            start = self.getLeftReductionFactor() * len(self.getStringData()) / 100
            if (end - start) % 2 == 1:
                start = start - 1
        if self.getRightReductionFactor() > 0:
            end = self.getRightReductionFactor() * len(self.getStringData()) / 100
            if (end - start) % 2 == 1:
                end = end + 1

        return "".join(self.getStringData()[start:end])
    #+----------------------------------------------
    #| compilePattern:
    #|    compile the pattern of the data part in the Discover way (direction, [Token1,Token2...])
    #+----------------------------------------------
    def compilePattern(self):
        tokens = []
        maxA=126                #Max of ascii char not extended
        minA=32                 #Min of ascii printable
        spe=[9,10,13]           #tab,\n,\r
        tempstr = ""
        tempbstr =""
        ASCIITHRESHOLD=5
        isAsciiPrintable = lambda t: (ord(t)>=minA and ord(t)<=maxA) or ord(t) in spe
        current=""              #
        tempLength=0            #Temporary length of byte token
        
        canRemove=False
        if len(str(self.getData()))>0:
            for i in TypeConvertor.netzobRawToPythonRaw(str(self.getData())):
                if isAsciiPrintable(i):
                    if tempLength:
                        if not canRemove:                                                  # Means that there where bytes before
                            tokens.append(Token(Format.HEX,tempLength,"constant",tempbstr))
                            canRemove=True
                        tempLength+=1
                    tempstr+=i
                else:                                                               #We have a byte
                    if len(tempstr)>ASCIITHRESHOLD:
                        tempLength=0
                        tokens.append(Token(Format.ASCII,len(tempstr),"constant",tempstr))
                        canRemove=False
                    elif canRemove:                                                 #It is not considered as a text string or we have a byte
                        tokens.pop()
                        canRemove=False
                    elif tempstr:
                        tempLength+=len(tempstr)            
                    tempstr=""
                    tempLength+=1
            
        
            if len(tempstr)>ASCIITHRESHOLD:
                tokens.append(Token(Format.ASCII,len(tempstr),"constant",tempstr))
            else:
                if canRemove:
                    tokens.pop()
                tokens.append(Token(Format.HEX,tempLength,"constant",tempbstr))                    
            
        self.pattern.append(tokens)
    #+----------------------------------------------
    #| compilePattern:
    #|    compile the pattern of the data part in the Discover way (direction, [Token1, Token2...])
    #+----------------------------------------------
    def compilePattern(self):
        # self.log.debug("CALL COMPILE")
        tokens = []
        maxA = 126                # Max of ascii char not extended
        minA = 32                 # Min of ascii printable
        spe = [9, 10, 13]           # tab, \n, \r
        tempstr = ""
        tempbstr = ""
        ASCIITHRESHOLD = 5  # TODO put as option in UI
        isAsciiPrintable = lambda t: (ord(t) >= minA and ord(t) <= maxA)  # or ord(t) in spe
        current = ""
        tempLength = 0            # Temporary length of byte token

        canRemove = False
        if len(str(self.getData())) > 0:
            # self.log.debug(str(self.getData()))
            for i in TypeConvertor.netzobRawToPythonRaw(str(self.getData())):
                if isAsciiPrintable(i):
                    if tempLength:
                        if not canRemove:                                                  # Means that there where bytes before
                            tokens.append(Token(Format.HEX, tempLength, "constant", tempbstr))
                            canRemove = True
                        tempLength += 1
                    tempstr += i
                else:                                                               # We have a byte
                    if len(tempstr) > ASCIITHRESHOLD:
                        tempbstr = ""
                        tempLength = 0
                        tokens.append(Token(Format.STRING, len(tempstr), "constant", tempstr))
                        canRemove = False
                    elif canRemove:                                                 # It is not considered as a text string or we have a byte
                        tokens.pop()
                        tempbstr += tempstr
                        canRemove = False
                    elif tempstr:
                        tempLength += len(tempstr)
                        tempbstr += tempstr
                    tempstr = ""
                    tempbstr += i
                    tempLength += 1

            if len(tempstr) > ASCIITHRESHOLD or (not tokens and tempstr):
                tokens.append(Token(Format.STRING, len(tempstr), "constant", tempstr))
            else:
                if canRemove:
                    tokens.pop()
                tokens.append(Token(Format.HEX, tempLength, "constant", tempbstr))

        self.pattern.append(tokens)

    #+----------------------------------------------
    #| applyRegex: apply the current regex on the message
    #|  and return a table
    #+----------------------------------------------
    def applyAlignment(self, styled=False, encoded=False):
        if self.getSymbol().getAlignmentType() == "regex":
            return self.getVisualizationData(styled, encoded)
        else:
            return self.applyDelimiter(styled, encoded)

    #+-----------------------------------------------------------------------+
    #| getSplittedData
    #|     Split the message using its symbol's regex and return an array of it
    #+-----------------------------------------------------------------------+
    def getSplittedData(self, encoded=False):
        regex = []
        dynamicDatas = None
        # First we compute the global regex
        for field in self.symbol.getFields():
            regex.append(field.getRegex())
        # Now we apply the regex over the message
        try:
            compiledRegex = re.compile("".join(regex))
            data = self.getReducedStringData()
            dynamicDatas = compiledRegex.match(data)

        except AssertionError:
            raise NetzobException("This Python version only supports 100 named groups in regex")

        if dynamicDatas == None:
            self.log.warning("The regex of the group doesn't match one of its message")
            self.log.warning("Regex: " + "".join(regex))
            self.log.warning("Message: " + data[:255] + "...")
            raise NetzobException("The regex of the group doesn't match one of its message")

        result = []
        iCol = 1
        for field in self.symbol.getFields():
            if field.isStatic():
                if encoded:
                    result.append(glib.markup_escape_text(TypeConvertor.encodeNetzobRawToGivenField(field.getRegex(), field)))
                else:
                    result.append(glib.markup_escape_text(field.getRegex()))
            else:
                start = dynamicDatas.start(iCol)
                end = dynamicDatas.end(iCol)
                if encoded:
                    result.append(glib.markup_escape_text(TypeConvertor.encodeNetzobRawToGivenField(data[start:end], field)))
                else:
                    result.append(glib.markup_escape_text(data[start:end]))
                iCol += 1
        return result

    def getStyledData(self, styled=False, encoded=False):
        result = []
        splittedData = self.getSplittedData(encoded)

        if styled == False:
            return splittedData

        iGlobal = 0
        iCol = 0

        for data in splittedData:
            localResult = ""

            field = self.symbol.getFieldByIndex(iCol)

            for iLocal in range(0, len(data)):
                currentLetter = data[iLocal]
                tmp_result = currentLetter
                sizeFormat = Format.getUnitSize(field.getFormat())
                if sizeFormat != None:
                    for filter in self.getVisualizationFilters():
                        if filter.isValid(iGlobal + iLocal, tmp_result, sizeFormat):
                            tmp_result = filter.apply(tmp_result)

                localResult += tmp_result

            # Now we apply the color to the fields
            for filter in field.getVisualizationFilters():
                localResult = filter.apply(localResult)

            iGlobal = iGlobal + len(data)
            result.append(localResult)
            iCol += 1
        return result

    def getVisualizationData(self, styled=False, encoded=False):
        result = self.getStyledData(styled, encoded)
        return result

    #+----------------------------------------------
    #| applyDelimiter: apply the current delimiter on the message
    #|  and return a table
    #+----------------------------------------------
    def applyDelimiter(self, styled=False, encoded=False):
        delimiter = self.getSymbol().getRawDelimiter()
        res = []
        iField = -1
        for field in self.symbol.getFields():
            if field.getName() == "__sep__":
                tmp = delimiter
            else:
                iField += 1
                try:
                    tmp = self.getStringData().split(delimiter)[iField]
                except IndexError:
                    tmp = ""

            if field.getColor() == "" or field.getColor() == None:
                color = 'blue'
            else:
                color = field.getColor()

            # Define the background color
            if field.getBackgroundColor() != None:
                backgroundColor = 'background="' + field.getBackgroundColor() + '"'
            else:
                backgroundColor = ""

            if styled:
                if encoded:
                    res.append('<span foreground="' + color + '" ' + backgroundColor + ' font_family="monospace">' + glib.markup_escape_text(TypeConvertor.encodeNetzobRawToGivenField(tmp, field)) + '</span>')
                else:
                    res.append('<span foreground="' + color + '" ' + backgroundColor + ' font_family="monospace">' + tmp + '</span>')
            else:
                if encoded:
                    res.append(glib.markup_escape_text(TypeConvertor.encodeNetzobRawToGivenField(tmp, field)))
                else:
                    res.append(tmp)
        return res

    #+-----------------------------------------------------------------------+
    #| GETTERS AND SETTERS
    #+-----------------------------------------------------------------------+
    def getID(self):
        return self.id

    def getType(self):
        return self.type

    def getData(self):
        return self.data.strip()

    def getSymbol(self):
        return self.symbol

    def getSession(self):
        return self.session

    def getRightReductionFactor(self):
        return self.rightReductionFactor

    def getLeftReductionFactor(self):
        return self.leftReductionFactor

    def getTimestamp(self):
        return self.timestamp

    def getVisualizationFilters(self):
        return self.visualizationFilters
    
    def getPattern(self):
        return self.pattern

    def getPattern(self):
        return self.pattern

    def getPatternString(self):
        return str(self.pattern[0]) + ";" + str([str(i) for i in self.pattern[1]])

    def setID(self, id):
        self.id = id

    def setType(self, type):
        self.type = type

    def setData(self, data):
        self.data = data

    def setSymbol(self, symbol):
        self.symbol = symbol

    def setSession(self, session):
        self.session = session

    def setRightReductionFactor(self, factor):
        self.rightReductionFactor = factor
        self.leftReductionFactor = 0

    def setLeftReductionFactor(self, factor):
        self.leftReductionFactor = factor
        self.rightReductionFactor = 0
    <|MERGE_RESOLUTION|>--- conflicted
+++ resolved
@@ -68,9 +68,6 @@
         self.rightReductionFactor = 0
         self.leftReductionFactor = 0
         self.visualizationFilters = []
-<<<<<<< HEAD
-        self.pattern = []
-=======
         # self.log.debug("CALL Abstract")
         self.pattern = []
         if not pattern:
@@ -79,7 +76,6 @@
         else:
             self.pattern = pattern
             # self.log.debug("not empty {0}".format(self.getPatternString()))
->>>>>>> 8cdae225
 
     #+-----------------------------------------------------------------------+
     #| getFactory
@@ -154,54 +150,7 @@
                 end = end + 1
 
         return "".join(self.getStringData()[start:end])
-    #+----------------------------------------------
-    #| compilePattern:
-    #|    compile the pattern of the data part in the Discover way (direction, [Token1,Token2...])
-    #+----------------------------------------------
-    def compilePattern(self):
-        tokens = []
-        maxA=126                #Max of ascii char not extended
-        minA=32                 #Min of ascii printable
-        spe=[9,10,13]           #tab,\n,\r
-        tempstr = ""
-        tempbstr =""
-        ASCIITHRESHOLD=5
-        isAsciiPrintable = lambda t: (ord(t)>=minA and ord(t)<=maxA) or ord(t) in spe
-        current=""              #
-        tempLength=0            #Temporary length of byte token
-        
-        canRemove=False
-        if len(str(self.getData()))>0:
-            for i in TypeConvertor.netzobRawToPythonRaw(str(self.getData())):
-                if isAsciiPrintable(i):
-                    if tempLength:
-                        if not canRemove:                                                  # Means that there where bytes before
-                            tokens.append(Token(Format.HEX,tempLength,"constant",tempbstr))
-                            canRemove=True
-                        tempLength+=1
-                    tempstr+=i
-                else:                                                               #We have a byte
-                    if len(tempstr)>ASCIITHRESHOLD:
-                        tempLength=0
-                        tokens.append(Token(Format.ASCII,len(tempstr),"constant",tempstr))
-                        canRemove=False
-                    elif canRemove:                                                 #It is not considered as a text string or we have a byte
-                        tokens.pop()
-                        canRemove=False
-                    elif tempstr:
-                        tempLength+=len(tempstr)            
-                    tempstr=""
-                    tempLength+=1
-            
-        
-            if len(tempstr)>ASCIITHRESHOLD:
-                tokens.append(Token(Format.ASCII,len(tempstr),"constant",tempstr))
-            else:
-                if canRemove:
-                    tokens.pop()
-                tokens.append(Token(Format.HEX,tempLength,"constant",tempbstr))                    
-            
-        self.pattern.append(tokens)
+
     #+----------------------------------------------
     #| compilePattern:
     #|    compile the pattern of the data part in the Discover way (direction, [Token1, Token2...])
@@ -418,9 +367,6 @@
 
     def getVisualizationFilters(self):
         return self.visualizationFilters
-    
-    def getPattern(self):
-        return self.pattern
 
     def getPattern(self):
         return self.pattern
@@ -449,5 +395,4 @@
 
     def setLeftReductionFactor(self, factor):
         self.leftReductionFactor = factor
-        self.rightReductionFactor = 0
-    +        self.rightReductionFactor = 0