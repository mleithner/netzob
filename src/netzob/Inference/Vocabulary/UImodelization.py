--- conflicted
+++ resolved
@@ -452,15 +452,12 @@
         
         dialog.destroy()
 
-<<<<<<< HEAD
-=======
         # Show the new symbol in the interface
         symbols = self.netzob.getCurrentProject().getVocabulary().getSymbols()
         if len(symbols) > 0:
             symbol = symbols[0]
             self.selectedSymbol = symbol
             self.treeMessageGenerator.default(self.selectedSymbol)
->>>>>>> f41670fc
 
     def percentOfAlignmentProgessBar(self, percent, message):
 #        gobject.idle_add(self.progressbarAlignment.set_fraction, float(percent))
@@ -1883,11 +1880,8 @@
 
         self.selectedSymbol.freezePartitioning()
         self.update()
-<<<<<<< HEAD
-        NetzobInfoMessage("Refinement done.")
-=======
-        NetzobInfoMessage( "Freezing done." )
->>>>>>> f41670fc
+        NetzobInfoMessage("Freezing done.")
+
 
 
     #+----------------------------------------------
