# -*- coding: utf-8 -*-

#+---------------------------------------------------------------------------+
#|          01001110 01100101 01110100 01111010 01101111 01100010            |
#|                                                                           |
#|               Netzob : Inferring communication protocols                  |
#+---------------------------------------------------------------------------+
#| Copyright (C) 2011 Georges Bossert and Frédéric Guihéry                   |
#| This program is free software: you can redistribute it and/or modify      |
#| it under the terms of the GNU General Public License as published by      |
#| the Free Software Foundation, either version 3 of the License, or         |
#| (at your option) any later version.                                       |
#|                                                                           |
#| This program is distributed in the hope that it will be useful,           |
#| but WITHOUT ANY WARRANTY; without even the implied warranty of            |
#| MERCHANTABILITY or FITNESS FOR A PARTICULAR PURPOSE. See the              |
#| GNU General Public License for more details.                              |
#|                                                                           |
#| You should have received a copy of the GNU General Public License         |
#| along with this program. If not, see <http://www.gnu.org/licenses/>.      |
#+---------------------------------------------------------------------------+
#| @url      : http://www.netzob.org                                         |
#| @contact  : contact@netzob.org                                            |
#| @sponsors : Amossys, http://www.amossys.fr                                |
#|             Supélec, http://www.rennes.supelec.fr/ren/rd/cidre/           |
#+---------------------------------------------------------------------------+

#+---------------------------------------------------------------------------+
#| Standard library imports
#+---------------------------------------------------------------------------+
from gettext import gettext as _
import logging
from lxml.etree import ElementTree
from lxml import etree


#+---------------------------------------------------------------------------+
#| Local Imports
#+---------------------------------------------------------------------------+
<<<<<<< HEAD
from netzob.Common.Property import Property
from netzob.Common.Type.Format import Format
from netzob.Common.Type.TypeConvertor import TypeConvertor
from netzob.Common.ProjectConfiguration import ProjectConfiguration
=======
from netzob.Common.ApplicativeData import ApplicativeData
>>>>>>> e8d8d288


class SessionException(Exception):
    pass


class Session(object):
    """Class definition of a session of messages"""

    #+-----------------------------------------------------------------------+
    #| Constructor
    #+-----------------------------------------------------------------------+
    def __init__(self, id, name, project, description):
        self.id = id
        self.name = name
        self.project = project
        self.description = description
        self.messages = []
        self.applicativeData = []

        # Interpretation attributes
        if self.project is not None:
            self.format = self.project.getConfiguration().getVocabularyInferenceParameter(ProjectConfiguration.VOCABULARY_GLOBAL_FORMAT)
            self.unitSize = self.project.getConfiguration().getVocabularyInferenceParameter(ProjectConfiguration.VOCABULARY_GLOBAL_UNITSIZE)
            self.sign = self.project.getConfiguration().getVocabularyInferenceParameter(ProjectConfiguration.VOCABULARY_GLOBAL_SIGN)
            self.endianess = self.project.getConfiguration().getVocabularyInferenceParameter(ProjectConfiguration.VOCABULARY_GLOBAL_ENDIANESS)
        else:
            self.format = None
            self.unitSize = None
            self.sign = None
            self.endianess = None

    def addMessage(self, message):
        self.messages.append(message)

    def addMessages(self, messages):
        self.messages.extend(messages)

    def getCouples(self):
        couples = []
        for message in self.getMessages():
            src = message.getSource()
            dst = message.getDestination()
            couple1 = (src, dst)
            couple2 = (dst, src)
            if (not couple1 in couples) and (not couple2 in couples):
                couples.append(couple1)
        return couples

    def removeMessage(self, message):
        try:
            return self.messages.remove(message)
        except ValueError, e:
            raise SessionException("The message was not found in the session: unable to remove it.")

    def getID(self):
        return self.id

    def getName(self):
        return self.name

    def getDescription(self):
        return self.description

    def getMessages(self):
        return self.messages

    def getMessageByID(self, messageID):
        """getMessageByID: Return the message which ID is provided.
        """
        for message in self.messages:
            if str(message.getID()) == str(messageID):
                return message
        return None

    def getFormat(self):
        return self.format

    def getUnitSize(self):
        return self.unitSize

    def getSign(self):
        return self.sign

    def getEndianess(self):
        return self.endianess

    def setFormat(self, aFormat):
        self.format = aFormat

    def setUnitSize(self, unitSize):
        self.unitSize = unitSize

    def setSign(self, sign):
        self.sign = sign

    def setEndianess(self, endianess):
        self.endianess = endianess

    def setID(self, id):
        self.id = id

    def setName(self, name):
        self.name = name

    def setDescription(self, description):
        self.description = description

    def getApplicativeData(self):
        return self.applicativeData

    def getApplicativeDataByID(self, id):
        for data in self.applicativeData:
            if str(data.getID()) == str(id):
                return data
        return None

    def addApplicativeData(self, data):
        self.applicativeData.append(data)

    def removeApplicativeData(self, data):
        try:
            self.applicativeData.remove(data)
        except ValueError, e:
            raise SessionException("The applicative data was not found in the session: unable to remove it. ({0})".format(e))

    def save(self, root, namespace_main, namespace_common):
        xmlSession = etree.SubElement(root, "{" + namespace_common + "}session")
        xmlSession.set("id", str(self.getID()))
        if self.getName() is not None:
            xmlSession.set("name", str(self.getName()))
        if self.getDescription() is not None:
            xmlSession.set("description", str(self.getDescription()))

        if self.getFormat() is not None:
            xmlSessionFormat = etree.SubElement(xmlSession, "{" + namespace_common + "}format")
            xmlSessionFormat.text = str(self.getFormat())

        if self.getUnitSize() is not None:
            xmlSessionUnitSize = etree.SubElement(xmlSession, "{" + namespace_common + "}unitsize")
            xmlSessionUnitSize.text = str(self.getUnitSize())

        if self.getSign() is not None:
            xmlSessionSign = etree.SubElement(xmlSession, "{" + namespace_common + "}sign")
            xmlSessionSign.text = str(self.getSign())

        if self.getEndianess() is not None:
            xmlSessionEndianess = etree.SubElement(xmlSession, "{" + namespace_common + "}endianess")
            xmlSessionEndianess.text = str(self.getEndianess())

        xmlMessagesRef = etree.SubElement(xmlSession, "{" + namespace_common + "}messages-ref")
        for message in self.getMessages():
            xmlMessage = etree.SubElement(xmlMessagesRef, "{" + namespace_common + "}message-ref")
            xmlMessage.set("id", str(message.getID()))

<<<<<<< HEAD
    def getProperties(self):
        properties = []
        prop = Property('name', Format.STRING, self.getName())
        prop.setIsEditable(True)
        properties.append(prop)

        properties.append(Property('messages', Format.DECIMAL, len(self.getMessages())))
        minMsgSize = None
        maxMsgSize = 0
        avgMsgSize = 0
        if len(self.getMessages()) > 0:
            for m in self.getMessages():
                s = len(m.getData()) * 2
                if minMsgSize is None or s < minMsgSize:
                    minMsgSize = s
                if maxMsgSize is None or s > maxMsgSize:
                    maxMsgSize = s
                avgMsgSize += s
            avgMsgSize = avgMsgSize / len(self.getMessages())
        properties.append(Property('avg msg size (bytes)', Format.DECIMAL, avgMsgSize))
        properties.append(Property('min msg size (bytes)', Format.DECIMAL, minMsgSize))
        properties.append(Property('max msg size (bytes)', Format.DECIMAL, maxMsgSize))

        return properties
=======
        if len(self.getApplicativeData()) > 0:
            xmlApplicativeData = etree.SubElement(xmlSession, "{" + namespace_common + "}applicativeData")
            for applicativeData in self.getApplicativeData():
                applicativeData.save(xmlApplicativeData, namespace_common)
>>>>>>> e8d8d288

    #+----------------------------------------------
    #| Static methods
    #+----------------------------------------------
    @staticmethod
    def loadFromXML(xmlRoot, namespace_main, namespace_common, version, project, poolOfMessages):
        if version == "0.1":
            id = str(xmlRoot.get("id"))
            name = xmlRoot.get("name")
            description = xmlRoot.get("description")

            session = Session(id, name, project, description)

            if xmlRoot.find("{" + namespace_common + "}format") is not None:
                session_format = xmlRoot.find("{" + namespace_common + "}format").text
                session.setFormat(session_format)

            if xmlRoot.find("{" + namespace_common + "}unitsize") is not None:
                session_unitsize = xmlRoot.find("{" + namespace_common + "}unitsize").text
                session.setUnitSize(session_unitsize)

            if xmlRoot.find("{" + namespace_common + "}sign") is not None:
                session_sign = xmlRoot.find("{" + namespace_common + "}sign").text
                session.setSign(session_sign)

            if xmlRoot.find("{" + namespace_common + "}endianess") is not None:
                session_endianess = xmlRoot.find("{" + namespace_common + "}endianess").text
                session.setEndianess(session_endianess)

            if xmlRoot.find("{" + namespace_common + "}messages-ref") is not None:
                xmlMessages = xmlRoot.find("{" + namespace_common + "}messages-ref")
                for xmlMessage in xmlMessages.findall("{" + namespace_common + "}message-ref"):
                    id = xmlMessage.get("id")
                    message = poolOfMessages.getMessageByID(id)
                    if message is not None:
                        message.setSession(session)
                        session.addMessage(message)

            if xmlRoot.find("{" + namespace_common + "}applicativeData") is not None:
                xmlApplicativeData = xmlRoot.find("{" + namespace_common + "}applicativeData")
                for xmlData in xmlApplicativeData.findall("{" + namespace_common + "}data"):
                    data = ApplicativeData.loadFromXML(xmlData, namespace_common, version)
                    if data is not None:
                        session.addApplicativeData(data)
            return session
        return None<|MERGE_RESOLUTION|>--- conflicted
+++ resolved
@@ -37,14 +37,11 @@
 #+---------------------------------------------------------------------------+
 #| Local Imports
 #+---------------------------------------------------------------------------+
-<<<<<<< HEAD
 from netzob.Common.Property import Property
 from netzob.Common.Type.Format import Format
 from netzob.Common.Type.TypeConvertor import TypeConvertor
 from netzob.Common.ProjectConfiguration import ProjectConfiguration
-=======
 from netzob.Common.ApplicativeData import ApplicativeData
->>>>>>> e8d8d288
 
 
 class SessionException(Exception):
@@ -200,7 +197,11 @@
             xmlMessage = etree.SubElement(xmlMessagesRef, "{" + namespace_common + "}message-ref")
             xmlMessage.set("id", str(message.getID()))
 
-<<<<<<< HEAD
+        if len(self.getApplicativeData()) > 0:
+            xmlApplicativeData = etree.SubElement(xmlSession, "{" + namespace_common + "}applicativeData")
+            for applicativeData in self.getApplicativeData():
+                applicativeData.save(xmlApplicativeData, namespace_common)
+
     def getProperties(self):
         properties = []
         prop = Property('name', Format.STRING, self.getName())
@@ -225,12 +226,6 @@
         properties.append(Property('max msg size (bytes)', Format.DECIMAL, maxMsgSize))
 
         return properties
-=======
-        if len(self.getApplicativeData()) > 0:
-            xmlApplicativeData = etree.SubElement(xmlSession, "{" + namespace_common + "}applicativeData")
-            for applicativeData in self.getApplicativeData():
-                applicativeData.save(xmlApplicativeData, namespace_common)
->>>>>>> e8d8d288
 
     #+----------------------------------------------
     #| Static methods
