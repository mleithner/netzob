--- conflicted
+++ resolved
@@ -93,12 +93,8 @@
         # Serialize the symbols
         (serialSymbols, formatSymbols) = TypeConvertor.serializeSymbols(self.symbols)
         
-<<<<<<< HEAD
-        (i_max, j_max, maxScore) = _libNeedleman.getMatrix(doInternalSlick, len(self.symbols), format, serialSymbols)
-=======
         # Execute the Clustering part in C :) (thx fgy)
-        (i_max, j_max, maxScore) = libNeedleman.getMatrix(doInternalSlick, len(self.symbols), formatSymbols, serialSymbols)
->>>>>>> d4d47141
+        (i_max, j_max, maxScore) = _libNeedleman.getMatrix(doInternalSlick, len(self.symbols), formatSymbols, serialSymbols)
         return (i_max, j_max, maxScore)
             
             
