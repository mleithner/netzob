#-*- coding: utf-8 -*-

#+---------------------------------------------------------------------------+
#|          01001110 01100101 01110100 01111010 01101111 01100010            |
#|                                                                           |
#|               Netzob : Inferring communication protocols                  |
#+---------------------------------------------------------------------------+
#| Copyright (C) 2011-2016 Georges Bossert and Frédéric Guihéry              |
#| This program is free software: you can redistribute it and/or modify      |
#| it under the terms of the GNU General Public License as published by      |
#| the Free Software Foundation, either version 3 of the License, or         |
#| (at your option) any later version.                                       |
#|                                                                           |
#| This program is distributed in the hope that it will be useful,           |
#| but WITHOUT ANY WARRANTY; without even the implied warranty of            |
#| MERCHANTABILITY or FITNESS FOR A PARTICULAR PURPOSE. See the              |
#| GNU General Public License for more details.                              |
#|                                                                           |
#| You should have received a copy of the GNU General Public License         |
#| along with this program. If not, see <http://www.gnu.org/licenses/>.      |
#+---------------------------------------------------------------------------+
#| @url      : http://www.netzob.org                                         |
#| @contact  : contact@netzob.org                                            |
#| @sponsors : Amossys, http://www.amossys.fr                                |
#|             Supélec, http://www.rennes.supelec.fr/ren/rd/cidre/           |
#+---------------------------------------------------------------------------+

#+---------------------------------------------------------------------------+
#| File contributors :                                                       |
#|       - Georges Bossert <georges.bossert (a) supelec.fr>                  |
#|       - Frédéric Guihéry <frederic.guihery (a) amossys.fr>                |
#+---------------------------------------------------------------------------+

#+---------------------------------------------------------------------------+
#| Standard library imports                                                  |
#+---------------------------------------------------------------------------+


#+---------------------------------------------------------------------------+
#| Related third party imports                                               |
#+---------------------------------------------------------------------------+

#+---------------------------------------------------------------------------+
#| Local application imports                                                 |
#+---------------------------------------------------------------------------+
from netzob.Common.Utils.Decorators import typeCheck
from netzob.Common.Models.Vocabulary.AbstractField import AbstractField
from netzob.Common.Models.Types.Raw import Raw
from netzob.Common.Models.Types.BitArray import BitArray
from netzob.Common.Models.Types.TypeConverter import TypeConverter
from netzob.Common.Models.Vocabulary.Domain.DomainFactory import DomainFactory
from netzob.Common.Models.Vocabulary.Domain.Variables.Memory import Memory

class InvalidDomainException(Exception):
    pass


class Field(AbstractField):
    r"""A symbol structure follows a format that specifies a sequence of expected fields:
    e.g. TCP segments contains expected fields as sequence number and checksum.

    Fields have either a fixed or variable size.
    A field can similarly be composed of sub-elements (such as a payload field).
    Therefore, by considering the concept of protocol layer as a kind of particular field,
    it is possible to retrieve the protocol stack (e.g. TCP encapsulated in IP, itself encapsulated in
    Ethernet) each layer having its own vocabulary and grammar.

    To model this, a field is part of a tree which root is field’s symbol and made of leaf of layer fields.
    Hence, a field always has a parent which can be another field or a symbol if its the root. A field can optionally have children.

    The value that can take the field is defined by its definition domain.
    It can be a simple static value such an ASCII or a decimal but also more complex such as including transformation or encoding filters and relations.

    Here are few examples of 'simple' fields:

    a field containing the decimal value 100

    >>> from netzob.all import *
    >>> f = Field(100)

    a field containing a specific binary: '1000' = 8 in decimal

    >>> f = Field(0b1000)
    >>> f.specialize()
    b'\x08'

    a field containing a raw value of 8 bits (1 byte)

    >>> f = Field(Raw(nbBytes=(8, 9)))

    a field with a specific raw value

    >>> f = Field(Raw('\x00\x01\x02\x03'))
    >>> f.specialize()
    b'\x00\x01\x02\x03'
    
    a field representing a random IPv4

    >>> f = Field(IPv4())

    a field representing a random ASCII of 6 characters length

    >>> f = Field(ASCII(nbChars=(6, 7)))

    a field representing a random ASCII with between 5 and 20 characters

    >>> payloadField = Field(ASCII(nbChars=(5, 20)))

    a field which value is the size of the payloadField

    >>> f = Field([Size(payloadField)])


    Here are few examples of 'alternative' fields:

    a field representing two differents ASCII, "netzob" or "zoby"

    >>> f = Field(["netzob", "zoby"])

    a field representing a decimal (10) or an ASCII of 10 chars,

    >>> f = Field([10, ASCII(nbChars=(10, 11))])

    """

    def __init__(self, domain=None, name="Field", layer=False):
        """
        :keyword domain: the definition domain of the field (see domain property to get more information)
        :type domain: a :class:`list` of :class:`object`, default is Raw(None)
        :keyword name: the name of the field
        :type name: :class:`str`
        :keyword layer: a flag indicating if field is a layer
        :type layer: :class:`bool`

        """
        super(Field, self).__init__(name, layer)
        if domain is None:
            domain = Raw(None)
        self.domain = domain

    def specialize(self):
        """Specialize the current field to build a raw data that
        follows the fields definitions attached to current element.

        This method allows to generate some content following the field definition:

        >>> from netzob.all import *
        >>> f = Field("hello")
        >>> print('\\n'.join([str(f.specialize()) for x in range(3)]))
        b'hello'
        b'hello'
        b'hello'

        This method also applies on multiple fields using a Symbol

        >>> fHello = Field("hello ")
        >>> fName = Field("zoby")
        >>> s = Symbol([fHello, fName])
        >>> print('\\n'.join([str(s.specialize()) for x in range(3)]))
        b'hello zoby'
        b'hello zoby'
        b'hello zoby'

        :return: a generated content represented with an hexastring
        :rtype: :class:`str``
        :raises: :class:`netzob.Common.Models.Vocabulary.AbstractField.GenerationException` if an error occurs while generating a message
        """
        self._logger.debug("Specializes field {0}".format(self.name))
        if self.__domain is None:
            raise InvalidDomainException("The domain is not defined.")
            
        from netzob.Common.Models.Vocabulary.Domain.Specializer.FieldSpecializer import FieldSpecializer
        fs = FieldSpecializer(self)
        specializingPaths = fs.specialize()

        if len(specializingPaths) < 1:
            raise Exception("Cannot specialize this field")
            
        specializingPath = specializingPaths[0]

        self._logger.debug("field specializing done: {0}".format(specializingPath))
        if specializingPath is None:
            raise Exception("The specialization of the field {0} returned no result.".format(self.name))

        return TypeConverter.convert(specializingPath.getDataAssignedToVariable(self.domain), BitArray, Raw)

<<<<<<< HEAD

=======
>>>>>>> a178a7c1
    @property
    def domain(self):
        """This defines the definition domain of a field.

        This definition domain is made of a list of typed values which can optionally have a static value.
        More information on the available types and their specificities are available on their documentations.

        :type: a :class:`list` of :class:`object` -- By object we refer to a primitive object (:class:`int`, :class:`str`, :class:`hex`, :class:`binary`) and netzob types objects inherited from :class:`netzob.Common.Models.Types.AbstractType.AbstractType`
        :raises: :class:`netzob.Common.Models.Vocabulary.Field.InvalidDomainException` if domain invalid.
        """

        return self.__domain

    @domain.setter
    def domain(self, domain):
        normalizedDomain = DomainFactory.normalizeDomain(domain)
        self.__domain = normalizedDomain

    @property
    def messages(self):
        """A list containing all the messages that the parents of this field have.
        In reality, a field doesn't have messages, it just returns the messages of its symbol

        :type : a :class:`list` of :class:`netzob.Common.Models.Vocabulary.Messages.AbstractMessage.AbstractMessage`
        """
        messages = []
        try:
            messages.extend(self.getSymbol().messages)
        except Exception as e:
            self._logger.warning("The field is attached to no symbol and so it has no messages: {0}".format(e))

        return messages
<|MERGE_RESOLUTION|>--- conflicted
+++ resolved
@@ -184,10 +184,6 @@
 
         return TypeConverter.convert(specializingPath.getDataAssignedToVariable(self.domain), BitArray, Raw)
 
-<<<<<<< HEAD
-
-=======
->>>>>>> a178a7c1
     @property
     def domain(self):
         """This defines the definition domain of a field.
