--- conflicted
+++ resolved
@@ -763,15 +763,7 @@
                 @return: the generated variable
         """
         if self.isStatic():
-<<<<<<< HEAD
-            value = self.getRegex()
-            if value.endswith("?"):
-                value = value[1:len(value) - 2]
-
-            value = TypeConvertor.netzobRawToBitArray(value)
-=======
             value = TypeConvertor.netzobRawToBitArray(self.getRegexData())
->>>>>>> 136cf561
             variable = DataVariable(uuid.uuid4(), self.getName(), False, False, BinaryType(True, len(value), len(value)), value.to01())  # A static field is neither mutable nor random.
             return variable
         else:
