--- conflicted
+++ resolved
@@ -86,529 +86,8 @@
         self.field = Field.createDefaultField(self)
         self.field.setName(name)
         self.project = project
-<<<<<<< HEAD
         self.pattern = None
         self.minEqu = 0
-=======
-        self.encodingFilters = []
-        self.visualizationFilters = []
-        self.mathematicFilters = []
-        self.pattern = pattern
-        self.minEqu = minEqu
-
-        # Interpretation attributes
-        self.format = Format.HEX
-        self.unitSize = UnitSize.NONE
-        self.sign = Sign.UNSIGNED
-        self.endianess = Endianess.BIG
-
-        self.default = True
-        # Clean the symbol
-        self.reinitFields()
-
-    def reinitFields(self):
-        # Fields
-        self.fields = []
-        aFormat = self.project.getConfiguration().getVocabularyInferenceParameter(ProjectConfiguration.VOCABULARY_GLOBAL_FORMAT)
-        field = Field.createDefaultField(self)  # Only one default field by symbol.
-        field.setFormat(aFormat)
-        self.addField(field)
-        # Layers
-        self.layers = []
-        lUuid = uuid.uuid4()
-        layer = Layer(lUuid, "default")
-        layer.addField(field)
-        self.addLayer(layer)
-
-    def addVisualizationFilter(self, filter):
-        self.visualizationFilters.append(filter)
-
-    def cleanVisualizationFilters(self):
-        self.visualizationFilters = []
-
-    def getVisualizationFilters(self):
-        return self.visualizationFilters
-
-    def removeVisualizationFilter(self, filter):
-        self.visualizationFilters.remove(filter)
-
-    def addEncodingFilter(self, filter):
-        self.encodingFilters.append(filter)
-
-    def removeEncodingFilter(self, filter):
-        if filter in self.encodingFilters:
-            self.encodingFilters.remove(filter)
-
-    def getEncodingFilters(self):
-        filters = []
-        for field in self.getFields():
-            filters.extend(field.getEncodingFilters())
-        filters.extend(self.encodingFilters)
-
-    #+----------------------------------------------
-    #| forcePartitioning:
-    #|  Specify a delimiter for partitioning
-    #+----------------------------------------------
-    def forcePartitioning(self, aFormat, rawDelimiter):
-        self.alignmentType = "delimiter"
-        self.rawDelimiter = rawDelimiter
-        self.cleanFields()
-
-        minNbSplit = 999999
-        maxNbSplit = -1
-        for message in self.getMessages():
-            tmpStr = message.getStringData().split(rawDelimiter)
-            minNbSplit = min(minNbSplit,
-                             len(tmpStr))
-            maxNbSplit = max(maxNbSplit,
-                             len(tmpStr))
-        if minNbSplit <= 1:  # If the delimiter does not create splitted fields
-            field = Field(_("Name"), 0, "(.{,})")
-            field.setFormat(aFormat)
-            field.setColor("blue")
-            self.addField(field)
-            return
-
-        # Else, we add (maxNbSplit + maxNbSplit - 1) fields
-        iField = -1
-        for i in range(maxNbSplit):
-            iField += 1
-            field = Field(_("Name"), iField, "(.{,})")
-            field.setFormat(aFormat)
-            field.setColor("blue")
-            self.addField(field)
-            iField += 1
-            field = Field("__sep__", iField, self.getRawDelimiter())
-            field.setFormat(aFormat)
-            field.setColor("black")
-            self.addField(field)
-        self.popField()
-
-    #+----------------------------------------------
-    #| simplePartitioning:
-    #|  Do message partitioning according to column variation
-    #+----------------------------------------------
-    def simplePartitioning(self, unitSize, status_cb=None, idStop_cb=None):
-        logging.debug("Compute the simple partitioning on current symbol")
-        self.alignmentType = "regex"
-        self.rawDelimiter = ""
-        # Restore fields to the default situation
-        self.cleanFields()
-        # Retrieve the biggest message
-        maxLen = 0
-        for message in self.getMessages():
-            curLen = len(message.getStringData())
-            if curLen > maxLen:
-                maxLen = curLen
-        logging.debug("Size of the longest message : {0}".format(maxLen))
-
-        # Try to see if the column is static or variable
-        resultString = ""
-        resultMask = ""
-
-        # Stop and clean if requested
-        if idStop_cb is not None:
-            if idStop_cb():
-                self.cleanFields()
-                return
-
-        step = float(100) / float(maxLen)
-        totalPercent = 0
-        # Loop until maxLen
-        for it in range(maxLen):
-            ref = ""
-            isDifferent = False
-
-            # Stop and clean if requested
-            if it % 10 == 0 and idStop_cb is not None:
-                if idStop_cb():
-                    self.cleanFields()
-                    return
-
-            # Loop through each cells of the column
-            for message in self.getMessages():
-                try:
-                    tmp = message.getStringData()[it]
-                    if ref == "":
-                        ref = tmp
-                    if ref != tmp:
-                        isDifferent = True
-                        break
-                except IndexError:
-                    isDifferent = True
-
-            if isDifferent:
-                resultString += "-"
-                resultMask += "1"
-            else:
-                resultString += ref
-                resultMask += "0"
-
-            totalPercent += step
-            if it % 20 == 0 and status_cb is not None:
-                status_cb(totalPercent, None)
-
-        # Apply unitSize
-        if unitSize != UnitSize.NONE:
-            unitSize = UnitSize.getSizeInBits(unitSize)
-            nbLetters = unitSize / 4
-            tmpResultString = ""
-            tmpResultMask = ""
-            for i in range(0, len(resultString), nbLetters):
-
-                # Stop and clean if requested
-                if idStop_cb is not None:
-                    if idStop_cb():
-                        self.cleanFields()
-                        return
-
-                tmpText = resultString[i:i + nbLetters]
-                if tmpText.count("-") >= 1:
-                    for j in range(len(tmpText)):
-                        tmpResultString += "-"
-                        tmpResultMask += "1"
-                else:
-                    tmpResultString += tmpText
-                    for j in range(len(tmpText)):
-                        tmpResultMask += "0"
-            resultString = tmpResultString
-            resultMask = tmpResultMask
-
-        ## Build of the fields
-        currentStaticField = ""
-        if resultMask[0] == "1":  # The first column is dynamic
-            isLastDyn = True
-        else:
-            currentStaticField += resultString[0]
-            isLastDyn = False
-
-        nbElements = 1
-        iField = -1
-        for it in range(1, len(resultMask)):
-            if resultMask[it] == "1":  # The current column is dynamic
-                if isLastDyn:
-                    nbElements += 1
-                else:
-                    # We change the field
-                    iField += 1
-                    field = Field(_("Name"), iField, currentStaticField)
-                    field.setColor("black")
-                    self.addField(field)
-                    # We start a new field
-                    currentStaticField = ""
-                    nbElements = 1
-                isLastDyn = True
-            else:  # The current column is static
-                if isLastDyn:  # We change the field
-                    iField += 1
-                    field = Field(_("Name"), iField, "(.{," + str(nbElements) + "})")
-                    field.setColor("blue")
-                    self.addField(field)
-                    # We start a new field
-                    currentStaticField = resultString[it]
-                    nbElements = 1
-                else:
-                    currentStaticField += resultString[it]
-                    nbElements += 1
-                isLastDyn = False
-
-        # Stop and clean if requested
-        if idStop_cb is not None:
-            if idStop_cb():
-                self.cleanFields()
-                return
-
-        # We add the last field
-        iField += 1
-        if resultMask[-1] == "1":  # If the last column is dynamic
-            field = Field(_("Name"), iField, "(.{," + str(nbElements) + "})")
-            field.setColor("blue")
-        else:
-            field = Field(_("Name"), iField, currentStaticField)
-            field.setColor("black")
-        self.addField(field)
-
-    #+----------------------------------------------
-    #| computeFieldsLimits:
-    #|
-    #+----------------------------------------------
-    def computeFieldsLimits(self):
-        for field in self.getFields():
-            tmpRegex = field.getRegex()
-            if field.isStatic():
-                continue
-            elif field.isRegexOnlyDynamic():
-                cells = self.getCellsByField(field)
-                if len(cells) != len(self.getMessages()):
-                    # There exists empty cells
-                    continue
-                min = 999999
-                max = 0
-                for cell in cells:
-                    if len(cell) > max:
-                        max = len(cell)
-                    if len(cell) < min:
-                        min = len(cell)
-                if min == max:
-                    field.setRegex("(.{" + str(min) + "})")
-                else:
-                    field.setRegex("(.{" + str(min) + "," + str(max) + "})")
-            else:
-                # TODO: handle complex regex
-                continue
-
-    def getLayerByID(self, layerID):
-        """getLayerByID: Return the message which ID is provided.
-        """
-        for layer in self.layers:
-            if str(layer.getID()) == str(layerID):
-                return layer
-        return None
-
-    def getMessageByID(self, messageID):
-        """getMessageByID: Return the message which ID is provided.
-        """
-        for message in self.messages:
-            if str(message.getID()) == str(messageID):
-                return message
-
-        return None
-
-    #+----------------------------------------------
-    #| getFieldByIndex:
-    #|  Return the field with specified index
-    #+----------------------------------------------
-    def getFieldByIndex(self, index):
-        field = None
-        try:
-            field = self.fields[index]
-        finally:
-            return field
-
-    #+----------------------------------------------
-    #| getCellsByField:
-    #|  Return all the messages parts which are in
-    #|  the specified field
-    #+----------------------------------------------
-    def getCellsByField(self, field):
-        # First we verify the field exists in the symbol
-        if not field in self.fields:
-            logging.warn(_("The computing field is not part of the current symbol"))
-            return []
-
-        res = []
-        for message in self.getMessages():
-            messageTable = message.applyAlignment()
-            messageElt = messageTable[field.getIndex()]
-            res.append(messageElt)
-#            if len(messageElt) > 0:
-#                res.append(messageElt)
-#            else:
-#                res.append(None)
-        return res
-
-    #+----------------------------------------------
-    #| getUniqValuesByField:
-    #|  Return all the uniq cells of a field
-    #+----------------------------------------------
-    def getUniqValuesByField(self, field):
-        # First we verify the field exists in the symbol
-        if not field in self.fields:
-            logging.warn("The computing field is not part of the current symbol")
-            return []
-
-        res = []
-        for message in self.getMessages():
-            messageTable = message.applyAlignment()
-            messageElt = messageTable[field.getIndex()]
-            if len(messageElt) > 0 and not messageElt in res:
-                res.append(messageElt)
-        return res
-
-    #+----------------------------------------------
-    #| concatFields:
-    #|  Concatenate fields from index startField to endField
-    #+----------------------------------------------
-    def concatFields(self, startField, endField):
-        for i_concatleft in range(endField - startField):
-            if not self.concatCloseFields(startField):
-                break
-            else:
-                for i_concatleft in range(startField - endField):
-                    if not self.concatCloseFields(endField):
-                        break
-
-    #+----------------------------------------------
-    #| concatCloseFields:
-    #|  Concatenate two fields starting from index iField
-    #+----------------------------------------------
-    def concatCloseFields(self, iField):
-        field1 = None
-        field2 = None
-        if iField == len(self.fields) - 1:
-            return 0
-
-        for field in self.fields:
-            if field.getIndex() == iField:
-                field1 = field
-            elif field.getIndex() == iField + 1:
-                field2 = field
-
-        if field1 is None or field2 is None:
-            return 0
-
-        # Build the merged regex
-        newRegex = ""
-        if field1.getRegex() == "":
-            newRegex = field2.getRegex()
-        if field2.getRegex() == "":
-            newRegex = field1.getRegex()
-
-        if field1.getRegex()[0] == "(" and field2.getRegex()[0] != "(":  # Dyn + Static fields
-            newRegex = field1.getRegex()[:-1] + field2.getRegex() + ")"
-
-        if field1.getRegex()[0] != "(" and field2.getRegex()[0] == "(":  # Static + Dyn fields
-            newRegex = "(" + field1.getRegex() + field2.getRegex()[1:]
-
-        if field1.getRegex()[0] == "(" and field2.getRegex()[0] == "(":  # Dyn + Dyn fields
-            newRegex = field1.getRegex()[:-1] + field2.getRegex()[1:]
-
-        if field1.getRegex()[0] != "(" and field2.getRegex()[0] != "(":  # Static + Static fields (should not happen...)
-            newRegex = field1.getRegex() + field2.getRegex()
-
-        # Default representation is BINARY
-        new_name = field1.getName() + "+" + field2.getName()
-        # Creation of the new Field
-        newField = Field(new_name, field1.getIndex(), newRegex)
-
-        self.fields.remove(field1)
-        self.fields.remove(field2)
-
-        # Update the index of the fields placed after it
-        for field in self.fields:
-            if field.getIndex() > newField.getIndex():
-                field.setIndex(field.getIndex() - 1)
-        self.fields.append(newField)
-        # sort fields by their index
-        self.fields = sorted(self.fields, key=attrgetter('index'), reverse=False)
-        return 1
-
-    #+----------------------------------------------
-    #| splitField:
-    #|  Split a field in two fields
-    #|  return False if the split does not occure, else True
-    #+----------------------------------------------
-    def splitField(self, field, split_position, split_align):
-        if split_position == 0:
-            return False
-
-        # Find the static/dynamic cols
-        cells = self.getCellsByField(field)
-        ref1 = cells[0][:split_position]
-        ref2 = cells[0][split_position:]
-        isStatic1 = True
-        isStatic2 = True
-        lenDyn1 = len(cells[0][:split_position])
-        lenDyn2 = len(cells[0][split_position:])
-        for m in cells[1:]:
-            if m[:split_position] != ref1:
-                isStatic1 = False
-                if len(m[:split_position]) > lenDyn1:
-                    lenDyn1 = len(m[:split_position])
-            if m[split_position:] != ref2:
-                isStatic2 = False
-                if len(m[split_position:]) > lenDyn2:
-                    lenDyn2 = len(m[split_position:])
-
-        # Build the new sub-regex
-        if isStatic1:
-            regex1 = ref1
-        else:
-            if split_align == "left":
-                # The size is fixed
-                regex1 = "(.{" + str(lenDyn1) + "})"
-            else:
-                regex1 = "(.{," + str(lenDyn1) + "})"
-        if isStatic2:
-            regex2 = ref2
-        else:
-            if split_align == "right":
-                # The size is fixed
-                regex2 = "(.{" + str(lenDyn2) + "})"
-            else:
-                regex2 = "(.{," + str(lenDyn2) + "})"
-
-        if regex1 == "":
-            return False
-        if regex2 == "":
-            return False
-
-        new_format = field.getFormat()
-        new_encapsulationLevel = field.getEncapsulationLevel()
-
-        # We Build the two new fields
-        field1 = Field(field.getName() + "-1", field.getIndex(), regex1)
-        field1.setEncapsulationLevel(new_encapsulationLevel)
-        field1.setFormat(new_format)
-        field1.setColor(field.getColor())
-        if field.getDescription() is not None and len(field.getDescription()) > 0:
-            field1.setDescription(field.getDescription() + "-1")
-        field2 = Field(field.getName() + "-2", field.getIndex() + 1, regex2)
-
-        field2.setEncapsulationLevel(new_encapsulationLevel)
-        field2.setFormat(new_format)
-        field2.setColor(field.getColor())
-        if field.getDescription() is not None and len(field.getDescription()) > 0:
-            field2.setDescription(field.getDescription() + "-2")
-
-        # Remove the truncated one
-        self.fields.remove(field)
-
-        # Modify index to adapt
-        for field in self.getFields():
-            if field.getIndex() > field1.getIndex():
-                field.setIndex(field.getIndex() + 1)
-
-        self.fields.append(field1)
-        self.fields.append(field2)
-        # sort fields by their index
-        self.fields = sorted(self.fields, key=attrgetter('index'), reverse=False)
-        return True
-
-    #+-----------------------------------------------------------------------+
-    #| getPossibleTypesForAField:
-    #|     Retrieve all the possible types for a field
-    #+-----------------------------------------------------------------------+
-    def getPossibleTypesForAField(self, field):
-        # first we verify the field exists in the symbol
-        if not field in self.fields:
-            logging.warn("The computing field is not part of the current symbol")
-            return []
-
-        # Retrieve all the part of the messages which are in the given field
-        cells = self.getUniqValuesByField(field)
-        typeIdentifier = TypeIdentifier()
-        return typeIdentifier.getTypes(cells)
-
-    #+-----------------------------------------------------------------------+
-    #| getStyledPossibleTypesForAField:
-    #|     Retrieve all the possibles types for a field and we colorize
-    #|     the selected one we an HTML RED SPAN
-    #+-----------------------------------------------------------------------+
-    def getStyledPossibleTypesForAField(self, field):
-        tmpTypes = self.getPossibleTypesForAField(field)
-        for i in range(len(tmpTypes)):
-            if tmpTypes[i] == field.getFormat():
-                tmpTypes[i] = "<span foreground=\"red\">" + field.getFormat() + "</span>"
-        return ", ".join(tmpTypes)
-
-    #+----------------------------------------------
-    #| applyDataType_cb:
-    #|  Called when user wants to apply a data type to a field
-    #+----------------------------------------------
-    def applyDataType_cb(self, button, iField, dataType):
-        self.getFieldByIndex(iField).setDescription(dataType)
->>>>>>> fe464ba6
 
     #+----------------------------------------------
     #| getVariables:
