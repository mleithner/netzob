# -*- coding: utf-8 -*-

#+---------------------------------------------------------------------------+
#|          01001110 01100101 01110100 01111010 01101111 01100010            |
#|                                                                           |
#|               Netzob : Inferring communication protocols                  |
#+---------------------------------------------------------------------------+
#| Copyright (C) 2011 Georges Bossert and Frédéric Guihéry                   |
#| This program is free software: you can redistribute it and/or modify      |
#| it under the terms of the GNU General Public License as published by      |
#| the Free Software Foundation, either version 3 of the License, or         |
#| (at your option) any later version.                                       |
#|                                                                           |
#| This program is distributed in the hope that it will be useful,           |
#| but WITHOUT ANY WARRANTY; without even the implied warranty of            |
#| MERCHANTABILITY or FITNESS FOR A PARTICULAR PURPOSE. See the              |
#| GNU General Public License for more details.                              |
#|                                                                           |
#| You should have received a copy of the GNU General Public License         |
#| along with this program. If not, see <http://www.gnu.org/licenses/>.      |
#+---------------------------------------------------------------------------+
#| @url      : http://www.netzob.org                                         |
#| @contact  : contact@netzob.org                                            |
#| @sponsors : Amossys, http://www.amossys.fr                                |
#|             Supélec, http://www.rennes.supelec.fr/ren/rd/cidre/           |
#+---------------------------------------------------------------------------+

#+----------------------------------------------
#| Global Imports
#+----------------------------------------------
import logging
import pango
import gobject
import gtk
import glib

#+----------------------------------------------
#| Local Imports
#+----------------------------------------------
from netzob.Common.Field import Field
from netzob.Common.NetzobException import NetzobException
import uuid
import time


#+----------------------------------------------
#| TreeMessageGenerator:
#|     update and generates the treeview and its
#|     treestore dedicated to the messages
#+----------------------------------------------
class TreeMessageGenerator():

    #+----------------------------------------------
    #| Constructor:
    #| @param vbox : where the treeview will be hold
    #+----------------------------------------------
    def __init__(self):
        self.symbol = None
        # create logger with the given configuration
        self.log = logging.getLogger('netzob.Modelization.TreeStores.TreeMessageGenerator.py')
        self.currentColumns = []

    #+----------------------------------------------
    #| initialization:
    #| builds and configures the treeview
    #+----------------------------------------------
    def initialization(self):
        # creation of the treestore
        self.treestore = gtk.TreeStore(str, str, str)
        # creation of the treeview
        self.treeview = gtk.TreeView(self.treestore)
        self.treeview.set_reorderable(True)

        # maximum number of columns = 200
        for i_col in range(4, 204):
            # Define cellRenderer object
            textCellRenderer = gtk.CellRendererText()
            textCellRenderer.set_property("size-points", 9)
            textCellRenderer.set_property('background-set', True)

            # Column Messages
            lvcolumn = gtk.TreeViewColumn(str("#" + str(i_col - 4)))
            lvcolumn.set_resizable(True)
            lvcolumn.set_sort_column_id(i_col)
            lvcolumn.set_clickable(True)
            lvcolumn.pack_start(textCellRenderer, True)
            lvcolumn.set_attributes(textCellRenderer, markup=i_col, background=1, weight=2, editable=3)

#            self.treeview.append_column(lvcolumn)
            self.currentColumns.append(lvcolumn)

        self.treeview.show()
        self.treeview.set_reorderable(True)
        self.treeview.get_selection().set_mode(gtk.SELECTION_MULTIPLE)
        self.scroll = gtk.ScrolledWindow()
        self.scroll.set_size_request(-1, 200)
        self.scroll.set_policy(gtk.POLICY_AUTOMATIC, gtk.POLICY_AUTOMATIC)
        self.scroll.add(self.treeview)
        self.scroll.show()

    #+----------------------------------------------
    #| clear:
    #|         Clear the class
    #+----------------------------------------------
    def clear(self):
        self.symbol = None
        self.treestore.clear()

    #+----------------------------------------------
    #| error:
    #|         Update the treestore in error mode
    #+----------------------------------------------
    def error(self):
        self.log.warning("The treeview for the messages is in error mode")
        self.treestore.clear()

    #+----------------------------------------------
    #| show:
    #|   Display the panel
    #+----------------------------------------------
    def show(self):
        self.scroll.show_all()

    #+----------------------------------------------
    #| hide:
    #|   Hide the panel
    #+----------------------------------------------
    def hide(self):
        self.scroll.hide_all()

    #+----------------------------------------------
    #| default:
    #|         Update the treestore in normal mode
    #+----------------------------------------------
    def default(self, symbol):
        self.treestore.clear()

        if symbol == None:
            return

        self.symbol = symbol
        self.log.debug("Updating the treestore of the messages in default mode with the messages from the symbol " + self.symbol.getName())

        # Verifies we have everything needed for the creation of the treeview
        if (len(self.symbol.getMessages()) < 1):
            self.log.debug("It's an empty symbol so nothing to display")
            return

        # Build the next rows from messages after applying the regex
        content_lines = []
        maxNumberOfCol = 0
        for message in self.symbol.getMessages():
            
            # For each message we create a line and computes its cols
            try:
                messageTable = message.applyAlignment(styled=True, encoded=True)
                self.log.debug("Computed alignment of message : " + str(messageTable))
            except NetzobException:
                self.log.warn("Impossible to display one of messages since it cannot be cut according to the computed regex.")
                self.log.warn("Message : " + str(message.getStringData()))

                continue  # We don't display the message in error
            line = []
            line.append(message.getID())
            line.append("#ffffff")
            line.append(pango.WEIGHT_NORMAL)
            line.append(False)
            line.extend(messageTable)
            content_lines.append(line)
            if len(messageTable) > maxNumberOfCol:
                maxNumberOfCol = len(messageTable)

        # Create a TreeStore with N cols, with N := len(self.symbol.getFields())
        # str : Name of the row
        # str : Color of the row
        # int : pango type (weight bold)
        # bool : is row editable
        # [str...str] : value of cols

        treeStoreTypes = [str, str, int, gobject.TYPE_BOOLEAN]
        for i in range(0, maxNumberOfCol):
            treeStoreTypes.append(str)
        self.treestore = gtk.TreeStore(*treeStoreTypes)

        # Build the regex row
        regex_row = []
        regex_row.append("HEADER REGEX")
        regex_row.append("#c8c8c8")
        regex_row.append(pango.WEIGHT_BOLD)
        regex_row.append(True)
        for field in self.symbol.getFields():
<<<<<<< HEAD
            regex_row.append(field.getEncodedVersionOfTheRegex())

=======
            regex_row.append(glib.markup_escape_text(field.getEncodedVersionOfTheRegex()))
        
>>>>>>> e19c4150
        # Build the types row
        types_line = []
        types_line.append("HEADER TYPE")
        types_line.append("#dedede")
        types_line.append(pango.WEIGHT_BOLD)
        types_line.append(True)
        for field in self.symbol.getFields():
            types_line.append(field.getFormat())

        self.treestore.append(None, regex_row)
        self.treestore.append(None, types_line)
        for line in content_lines:
            self.treestore.append(None, line)
<<<<<<< HEAD

        # activate or deactiave the perfect number of columns = nb Field
=======
                    
        # activate or deactivate the perfect number of columns = nb Field
>>>>>>> e19c4150
        for col in self.treeview.get_columns():
            self.treeview.remove_column(col)
        for i in range(0, min(200, len(self.symbol.getFields()))):
            self.treeview.append_column(self.currentColumns[i])
            self.treeview.get_column(i).set_title(self.symbol.getFieldByIndex(i).getName())

        self.treeview.set_model(self.treestore)

    def updateDefault(self):
        self.default(self.symbol)

    #+----------------------------------------------
    #| GETTERS:
    #+----------------------------------------------
    def getTreeview(self):
        return self.treeview

    def getScrollLib(self):
        return self.scroll

    def getSymbol(self):
        return self.symbol<|MERGE_RESOLUTION|>--- conflicted
+++ resolved
@@ -189,13 +189,8 @@
         regex_row.append(pango.WEIGHT_BOLD)
         regex_row.append(True)
         for field in self.symbol.getFields():
-<<<<<<< HEAD
-            regex_row.append(field.getEncodedVersionOfTheRegex())
-
-=======
             regex_row.append(glib.markup_escape_text(field.getEncodedVersionOfTheRegex()))
-        
->>>>>>> e19c4150
+
         # Build the types row
         types_line = []
         types_line.append("HEADER TYPE")
@@ -209,13 +204,8 @@
         self.treestore.append(None, types_line)
         for line in content_lines:
             self.treestore.append(None, line)
-<<<<<<< HEAD
-
-        # activate or deactiave the perfect number of columns = nb Field
-=======
-                    
+
         # activate or deactivate the perfect number of columns = nb Field
->>>>>>> e19c4150
         for col in self.treeview.get_columns():
             self.treeview.remove_column(col)
         for i in range(0, min(200, len(self.symbol.getFields()))):
