# -*- coding: utf-8 -*-

#+---------------------------------------------------------------------------+
#|          01001110 01100101 01110100 01111010 01101111 01100010            |
#|                                                                           |
#|               Netzob : Inferring communication protocols                  |
#+---------------------------------------------------------------------------+
#| Copyright (C) 2011 Georges Bossert and Frédéric Guihéry                   |
#| This program is free software: you can redistribute it and/or modify      |
#| it under the terms of the GNU General Public License as published by      |
#| the Free Software Foundation, either version 3 of the License, or         |
#| (at your option) any later version.                                       |
#|                                                                           |
#| This program is distributed in the hope that it will be useful,           |
#| but WITHOUT ANY WARRANTY; without even the implied warranty of            |
#| MERCHANTABILITY or FITNESS FOR A PARTICULAR PURPOSE. See the              |
#| GNU General Public License for more details.                              |
#|                                                                           |
#| You should have received a copy of the GNU General Public License         |
#| along with this program. If not, see <http://www.gnu.org/licenses/>.      |
#+---------------------------------------------------------------------------+
#| @url      : http://www.netzob.org                                         |
#| @contact  : contact@netzob.org                                            |
#| @sponsors : Amossys, http://www.amossys.fr                                |
#|             Supélec, http://www.rennes.supelec.fr/ren/rd/cidre/           |
#+---------------------------------------------------------------------------+

#+---------------------------------------------------------------------------+
#| Standard library imports
#+---------------------------------------------------------------------------+
import os
import logging

#+---------------------------------------------------------------------------+
#| Related third party imports
#+---------------------------------------------------------------------------+
from gi.repository import Gtk, Gdk, GLib, Pango
import gi
gi.require_version('Gtk', '3.0')

#+---------------------------------------------------------------------------+
#| Local application imports
#+---------------------------------------------------------------------------+
from netzob.Common.NetzobException import NetzobException
from netzob.Common.ResourcesConfiguration import ResourcesConfiguration
from netzob.Common.Type.Format import Format


class MessageTableView(object):

    MAX_DISPLAYED_FIELDS = 200

    def __init__(self, controller):
        self.controller = controller
        self.builder = Gtk.Builder()
        self.builder.add_from_file(os.path.join(
            ResourcesConfiguration.getStaticResources(),
            "ui", "vocabulary",
            "messageTable.glade"))
        self._getObjects(self.builder, ["messageTableBox",
                                        "fieldNameLabel",
                                        "messageTableScrolledWindow"])
        self.builder.connect_signals(self.controller)
        self.displayedField = None
        # Make an empty treeview
        self.messageTableTreeView = self.__makeMessageTreeView()
        self.messageTableScrolledWindow.add(self.messageTableTreeView)
        self.messageTableTreeView.show()
        self.treeViewHeaderGroup = TreeViewHeaderWidgetGroup()

    def _getObjects(self, builder, objectsList):
        for object in objectsList:
            setattr(self, object, builder.get_object(object))

    def __makeMessageTreeView(self):
        # Instanciate treeview
        messageTableTreeView = Gtk.TreeView()
        messageTableTreeView.connect("enter-notify-event", self.controller.messageTableTreeView_enter_notify_event_cb)
        messageTableTreeView.connect("leave-notify-event", self.controller.messageTableTreeView_leave_notify_event_cb)
        messageTableTreeView.connect("button-press-event", self.controller.messageTableTreeView_button_press_event_cb)
        messageTableTreeView.get_selection().set_mode(Gtk.SelectionMode.MULTIPLE)
        messageTableTreeView.get_selection().connect("changed", self.controller.messageTableTreeView_changed_event_cb)
        messageTableTreeView.set_rules_hint(True)
        messageTableTreeView.set_grid_lines(Gtk.TreeViewGridLines.BOTH)
        # Configures it as a Drag Source
        messageTableTreeView.enable_model_drag_source(Gdk.ModifierType.BUTTON1_MASK, [], Gdk.DragAction.MOVE)
        messageTableTreeView.connect("drag-data-get", self.__drag_data_get_event)
        messageTableTreeView.drag_source_add_text_targets()

        # Create columns
        if self.displayedField is None or len(self.displayedField.getExtendedFields()) < 1:
            return messageTableTreeView
        startOfColumns = 1 + self.displayedField.getExtendedFields()[0].getIndex()
        numOfColumns = startOfColumns + min(self.MAX_DISPLAYED_FIELDS, len(self.displayedField.getExtendedFields()))

        self.treeViewHeaderGroup.clear()
        for colIdx in range(startOfColumns, numOfColumns):
            (tvc, head) = self.__makeTreeViewColumn(startOfColumns, colIdx)
            #tvc.set_clickable(True)
            messageTableTreeView.append_column(tvc)
            but = tvc.get_button()
            box = but.get_children()[0]
            align = box.get_children()[0]
            align.connect("size-allocate", propagate_size_allocation)
            self.treeViewHeaderGroup.add(head)

        # Setup column headers.
        columns = messageTableTreeView.get_columns()
        for column in columns:
            column_widget = column.get_widget()
            column_header = find_closest_ancestor(column_widget, Gtk.Button)
            if column_header:
                column_header.connect('button-press-event', propagate_button_press_event)
                column_header.set_focus_on_click(False)
        return messageTableTreeView

<<<<<<< HEAD
    def __makeTreeViewColumn(self, startOfColumns, i):
=======
    def refreshProperties(self):
        """refresh the properties like background color"""
        self.messageTableTreeView.queue_draw()

    def __makeTreeViewColumn(self, i):
>>>>>>> fe464ba6
        i = i - 1
        markupCellRenderer = Gtk.CellRendererText()
        treeViewColumn = Gtk.TreeViewColumn()
        field = self.displayedField.getFieldByIndex(i)
        headerWidget = TreeViewHeaderWidget(field,
                                            treeViewColumn,
                                            self)
        treeViewColumn.set_widget(headerWidget)
        treeViewColumn.set_resizable(True)
        treeViewColumn.pack_start(markupCellRenderer, True)
        treeViewColumn.add_attribute(markupCellRenderer, "markup", i + 2 - startOfColumns)
        markupCellRenderer.set_property("font", "monospace")
        return (treeViewColumn, headerWidget)

    def setDisplayedField(self, field):
        """Memorizes field as the displayed field in this message table
        and updates itself to display this field."""
        self.displayedField = field
        self.update()

    def getDisplayedField(self):
        """Returns the currently displayed field in this message table"""
        return self.displayedField

    def updateMessageTableTreeView(self):
        """Performs a full update on the treeview displaying messages.
        You should call this method only if you need a full update
        of the table"""
        logging.debug("Start to update the message table")
        ## Remove former TreeView if necessary
        if self.messageTableTreeView is not None:
            self.messageTableScrolledWindow.remove(self.messageTableTreeView)
        if self.displayedField is None:
            return
        ## Create a new treeview
        self.messageTableTreeView = self.__makeMessageTreeView()
        ## Create and fill store for the create tree view
        self.updateMessageTableListStore()
        ## Display newly created treeview
        self.messageTableScrolledWindow.add(self.messageTableTreeView)
        self.messageTableTreeView.show()
        logging.debug("End to update the message table")

    def updateMessageTableListStore(self):
        """Updates the liststore containing the displayed messages.
        You should call this method when you need the messages displayed
        in the treeview to be refreshed and the fields of the symbol have not
        changed. (ie the columns of the treeview won't be updated)"""
        splitMessagesMatrix = []
        # Split every message
        logging.debug("Start to compute the alignments of messages")
        for message in self.displayedField.getMessages():
            try:
                splitMessage = [str(message.getID())]
                tmpSplitMessage = message.applyAlignment(styled=True, encoded=True)
                tmpSplitMessage = tmpSplitMessage[self.displayedField.getExtendedFields()[0].getIndex():self.displayedField.getExtendedFields()[-1].getIndex() + 1]
                splitMessage.extend(tmpSplitMessage)
            except NetzobException:
                logging.warn("Impossible to display one of messages since it cannot be cut according to the computed regex.")
                logging.warn("Message : " + str(message.getStringData()))
                continue  # We don't display the message in error
            splitMessagesMatrix.append(splitMessage)
        logging.debug("Alignent computed")
        # Setup listStore
        numOfColumns = min(self.MAX_DISPLAYED_FIELDS,
                           len(self.displayedField.getExtendedFields()))
        # the list store must include the ID and a column for every field
        listStoreTypes = [str] * (numOfColumns + 1)
        self.messageTableListStore = Gtk.ListStore(*listStoreTypes)
        # Fill listStore with split messages
        for splitMessage in splitMessagesMatrix:
            self.messageTableListStore.append(splitMessage)
        self.messageTableTreeView.set_model(self.messageTableListStore)

    def sortMessagesByField(self, field, sortType):
        """Sorts the messages displayed in the treeview by field field in the
        order specified by sortType.
        If field is None, the treeview is restored to its original
        "unsorted" state."""
        sortTypeMap = {TreeViewHeaderWidget.SORT_ASCENDING: Gtk.SortType.ASCENDING,
                       TreeViewHeaderWidget.SORT_DESCENDING: Gtk.SortType.DESCENDING}
        if field == None:
            sortIndex = -2
        else:
            sortIndex = field.getIndex()
        self.messageTableListStore.set_sort_column_id(sortIndex, sortTypeMap[sortType])
        self.treeViewHeaderGroup.setAllColumnsSortIndicator(sortIndex, sortType)

    def updateFieldNameLabel(self):
        """Udpates the label displaying the field name."""
        if self.displayedField is None:
            fieldName = "Empty Message Table"
        else:
            fieldName = self.displayedField.getName()
        self.fieldNameLabel.set_text(fieldName)

    def setSelected(self, selected):
        """Selects or unselects the message table."""
        if selected:
            boldFont = Pango.FontDescription()
            boldFont.set_weight(Pango.Weight.BOLD)
            self.fieldNameLabel.modify_font(boldFont)
        else:
            selection = self.messageTableTreeView.get_selection()
            if selection is not None:
                selection.unselect_all()
            normalFont = Pango.FontDescription()
            normalFont.set_weight(Pango.Weight.NORMAL)
            self.fieldNameLabel.modify_font(normalFont)

    def __drag_data_get_event(self, widget, drag_context, data, info, time):
        """Callback executed when the user request this treeview as the the
        source of its drag and drop operation"""
        (model, rows) = widget.get_selection().get_selected_rows()
        if rows is not None:
            for row in rows:
                msgID = model[row][0]
                if msgID is not None:
                    data.set_text("m:{0}".format(msgID), -1)

    def update(self):
        self.updateFieldNameLabel()
        self.updateMessageTableTreeView()

    def getPanel(self):
        return self.messageTableBox

    def destroy(self):
        self.messageTableBox.destroy()


class TreeViewHeaderWidget(Gtk.VBox):
    """Header Widget for columns of TreeViews displaying symbol messages.
    This header is designed to display properties of a symbol field, like :
    - Name
    - Corresponding Regex
    - Display format
    The following actions can by perform of the field/column:
    - Sort messages
    - Change display format
    - Collapse column

    This header widget has different "display" state controlling its size,
    and the amount of information displayed:
    - In collapsed state, the column is collapsed horizontally and the only
    widget displayed is an arrow to expand it
    - In unfocused state, the field name and it regex are displayed as well
    as arrow controls to collapse the column and sort it.
    - In focused state, the display format is added to the information displayed
    in unfocused state.
    """

    # This header has different states, controlling the amount
    # of information displayed and therefore its size
    STATE_FOCUSED = 0    # Fully displayed header (ie including display format)
    STATE_UNFOCUSED = 1  # "Reduced" header (display format hidden)
    STATE_COLLAPSED = 2  # Collapsed column

    # Constants defining the sort status (not sorted, sorted in ascending order,
    # sorted in descending order).
    SORT_NONE = 0
    SORT_ASCENDING = 1
    SORT_DESCENDING = 2

    def __init__(self, field, treeViewColumn, messageTableView):
        Gtk.VBox.__init__(self)
        self.field = field
        self.treeViewColumn = treeViewColumn
        self.messageTableView = messageTableView
        self.__setupUI()
        self.__setState(self.STATE_FOCUSED)
        self.__setRegexMarkup(field.getEncodedVersionOfTheRegex())
        self.__setTitle(field.getName())
        self.setFormat(field.getFormat())
        self.focused = True
        self.collapsed = False
        self.setSortIndicator(self.SORT_NONE)
        self.setSelected(False)

    def __setupUI(self):
        """Setup GTK widgets"""
        # Title and arrows
        self.titleLabel = Gtk.Label()
        self.titleLabel.set_property("margin-right", 20)
        self.titleEventBox = Gtk.EventBox()
        self.titleEventBox.add(self.titleLabel)
        self.titleEventBox.connect("button-press-event", self.titleEventBox_button_press_event_cb)
        self.titleEventBox.set_visible_window(False)
        self.collapseArrow = Gtk.Arrow(Gtk.ArrowType.LEFT, Gtk.ShadowType.NONE)
        self.sortArrow = Gtk.Arrow(Gtk.ArrowType.DOWN, Gtk.ShadowType.NONE)
        self.collapseEventBox = Gtk.EventBox()
        self.collapseEventBox.add(self.collapseArrow)
        self.collapseEventBox.connect("button-press-event", self.collapseEventBox_button_press_event_cb)
        self.collapseEventBox.set_visible_window(False)
        self.sortEventBox = Gtk.EventBox()
        self.sortEventBox.add(self.sortArrow)
        self.sortEventBox.connect("button-press-event", self.sortEventBox_button_press_event_cb)
        self.sortEventBox.set_visible_window(False)
        self.titleArrowBox = Gtk.HBox()

        # Regex
        self.regexEventBox = Gtk.EventBox()
        self.regexEventBox.modify_bg(Gtk.StateType.NORMAL, Gdk.Color.parse("#c8c8c8")[1])
        self.regexLabel = Gtk.Label()
        self.regexEventBox.add(self.regexLabel)
        boldFont = Pango.FontDescription()
        boldFont.set_weight(Pango.Weight.BOLD)
        self.regexLabel.modify_font(boldFont)
        # Format button
        self.formatLabel = Gtk.Label()
        self.formatEventBox = Gtk.EventBox()
        self.formatEventBox.add(self.formatLabel)
        self.formatEventBox.connect("button-press-event", self.formatEventBox_button_press_event_cb)

    def __setState(self, state):
        """Set the display state, see comment in class header
        (ie collapsed, focused, unfocused) and update
        its contents accordingly"""
        self.state = state
        # Remove all children
        for child in self.get_children():
            self.remove(child)
        for child in self.titleArrowBox.get_children():
            self.titleArrowBox.remove(child)

        if state == self.STATE_COLLAPSED:
            self.collapseArrow.set(Gtk.ArrowType.RIGHT, Gtk.ShadowType.NONE)
            self.pack_start(self.collapseEventBox, False, False, 0)
            w, _ = self.get_preferred_width()
            self.treeViewColumn.set_max_width(w + 6)
            self.treeViewColumn.set_min_width(w + 6)
        if state == self.STATE_FOCUSED or state == self.STATE_UNFOCUSED:
            self.collapseArrow.set(Gtk.ArrowType.LEFT, Gtk.ShadowType.NONE)
            self.titleArrowBox.pack_start(self.titleEventBox, True, True, 0)
            self.titleArrowBox.pack_start(self.sortEventBox, False, False, 0)
            self.titleArrowBox.pack_start(self.collapseEventBox, False, False, 0)
            self.treeViewColumn.set_max_width(-1)
            self.treeViewColumn.set_min_width(-1)
        if state == self.STATE_UNFOCUSED:
            self.pack_start(self.titleArrowBox, False, False, 0)
            self.pack_start(self.regexEventBox, False, False, 0)
        if state == self.STATE_FOCUSED:
            self.pack_start(self.titleArrowBox, False, False, 0)
            self.pack_start(self.regexEventBox, False, False, 0)
            self.pack_start(self.formatEventBox, False, False, 0)
        self.show_all()

    def __resetSortArrow(self):
        """Re-create the arrow widget used to display the current.
        This method"""
        self.sortEventBox.remove(self.sortArrow)
        self.sortArrow = Gtk.Arrow(Gtk.ArrowType.DOWN, Gtk.ShadowType.NONE)
        self.sortArrow.show()
        self.sortEventBox.add(self.sortArrow)

    def __setTitle(self, title):
        """Sets the string displayed in the title label"""
        self.titleLabel.set_text(title)

    def __setRegexMarkup(self, regex):
        """"Sets the string displayed in the regex label"""
        self.regexLabel.set_text(GLib.markup_escape_text(regex))

    def setFormat(self, format_):
        """Sets the string displayed in the format label"""
        self.formatLabel.set_text(format_)

    def setSortIndicator(self, sortStatus):
        """Sets the sort indicator arrow to reflect sortStatus."""
        self.sortStatus = sortStatus
        if sortStatus == self.SORT_ASCENDING:
            self.sortArrow.set(Gtk.ArrowType.UP, Gtk.ShadowType.NONE)
            self.sortArrow.modify_fg(Gtk.StateType.NORMAL, Gdk.Color.parse("red")[1])
        elif sortStatus == self.SORT_DESCENDING:
            self.sortArrow.set(Gtk.ArrowType.DOWN, Gtk.ShadowType.NONE)
            self.sortArrow.modify_fg(Gtk.StateType.NORMAL, Gdk.Color.parse("red")[1])
        elif sortStatus == self.SORT_NONE:
            self.__resetSortArrow()

    def setFocus(self, focused):
        """Set the 'focused' state of the header, and modify its appearance
        accordingly. If a column header is in unfocused mode, some information
        in contains will be hidden. The header widget remembers its focused state,
        after it was collapsed. For example, in you set the state of a header
        to unfocused, collapse it and the expand it, it will be restored in
        unfocused mode"""
        self.focused = focused
        if focused and not self.collapsed:
            self.__setState(self.STATE_FOCUSED)
        elif not focused and not self.collapsed:
#            self.__setState(self.STATE_UNFOCUSED)
            pass

    def setCollapsed(self, collapsed):
        """Set the 'collapsed' state of the header, and modify its appearance
        accordingly. If a column header is in collapsed mode,
        the column is collapsed horizontally and the only widget displayed
        is an arrow to expand it."""
        self.collapsed = collapsed
        if collapsed:
            self.__setState(self.STATE_COLLAPSED)
        elif not collapsed and not self.focused:
            self.__setState(self.STATE_UNFOCUSED)
        elif not collapsed and self.focused:
            self.__setState(self.STATE_FOCUSED)

    def getSelected(self):
        """Returns True if the column is selected, False otherwise."""
        return self.selected

    def setSelected(self, selected):
        """Selects or unselects the column"""
        self.selected = selected
        if selected:
            # change background of column
            if self.treeViewColumn is not None and self.treeViewColumn.get_cells() is not None and len(self.treeViewColumn.get_cells()) > 0:
                cellRenderer = self.treeViewColumn.get_cells()[0]
                cellRenderer.set_property("background", "grey")
                self.messageTableView.refreshProperties()

            boldFont = Pango.FontDescription()
            boldFont.set_weight(Pango.Weight.BOLD)
            self.titleLabel.modify_font(boldFont)

        else:
            # change background of column
            if self.treeViewColumn is not None and self.treeViewColumn.get_cells() is not None and len(self.treeViewColumn.get_cells()) > 0:
                cellRenderer = self.treeViewColumn.get_cells()[0]
                cellRenderer.set_property("background", "white")
                self.messageTableView.refreshProperties()

            normalFont = Pango.FontDescription()
            normalFont.set_weight(Pango.Weight.NORMAL)
            self.titleLabel.modify_font(normalFont)

    ## Callbacks

    def formatEventBox_button_press_event_cb(self, *args):
        supportedFormats = Format.getSupportedFormats()
        currentFormat = self.field.getFormat()
        currentFormatIdx = supportedFormats.index(currentFormat)
        newFormat = supportedFormats[(currentFormatIdx + 1) % len(supportedFormats)]
        self.field.setFormat(newFormat)
        self.setFormat(newFormat)
        self.messageTableView.updateMessageTableListStore()

    def sortEventBox_button_press_event_cb(self, *args):
        if self.sortStatus == self.SORT_NONE:
            self.messageTableView.sortMessagesByField(self.field, self.SORT_DESCENDING)
            self.setSortIndicator(self.SORT_DESCENDING)
        elif self.sortStatus == self.SORT_DESCENDING:
            self.messageTableView.sortMessagesByField(self.field, self.SORT_ASCENDING)
            self.setSortIndicator(self.SORT_ASCENDING)
        elif self.sortStatus == self.SORT_ASCENDING:
            self.messageTableView.sortMessagesByField(None, self.SORT_ASCENDING)
            self.setSortIndicator(self.SORT_NONE)

    def collapseEventBox_button_press_event_cb(self, *args):
        self.setCollapsed(not self.collapsed)

    def titleEventBox_button_press_event_cb(self, *args):
        self.setSelected(not self.selected)


class TreeViewHeaderWidgetGroup(object):

    def __init__(self):
        self.headerList = []

    def add(self, headerWidget):
        """Adds a header widget in the group"""
        self.headerList.append(headerWidget)

    def remove(self, headerWidget):
        """Removes a header widget from the group"""
        self.headerList.remove(headerWidget)

    def clear(self):
        """Empties the group"""
        self.headerList = []

    def getSelectedHeaders(self):
        """Returns the header widgets which are selected"""
        return [header for header in self.headerList
                if header.getSelected()]

    def getSelectedFields(self):
        """Returns the fields displayed in columns whose header are selected"""
        return [header.field for header in self.getSelectedHeaders()]

    def setAllColumnsFocus(self, focused):
        """Set the focused state of all the headers in the group"""
        for header in self.headerList:
            header.setFocus(focused)

    def setAllColumnsSortIndicator(self, index, sortType):
        """Sets the sort indicator of all columns belonging to
        this group. It can be used to reset the sort indicator of all columns
        to its unsorted base state"""
        for header in self.headerList:
            if header.field.getIndex() != index:
                header.setSortIndicator(header.SORT_NONE)
            else:
                header.setSortIndicator(sortType)


## The following functions are GTK utility functions, which are "hacks"
## to allow the treeview header widget to work properly
def propagate_button_press_event(parent, event, *data):
    """Propagates a button-press-event from the widget parent
    to the first Gtk.Button or Gtk.EventBox child encountered"""
    parent_alloc = parent.get_allocation()
    x = parent_alloc.x + int(event.x)
    y = parent_alloc.y + int(event.y)
    children = parent.get_children()
    while children:
        for child in children:
            child_alloc = child.get_allocation()
            if child_alloc.x <= x <= child_alloc.x + child_alloc.width and \
                    child_alloc.y <= y <= child_alloc.y + child_alloc.height:
                if isinstance(child, Gtk.Button) or isinstance(child, Gtk.EventBox):
                    cevent = Gdk.Event()
                    cevent.type = Gdk.EventType.FOCUS_CHANGE
                    cevent.send_event = True
                    cevent.in_ = True
                    cevent.window = event.window
                    child.emit('button-press-event', cevent, *data)
                    return True
                else:
                    if hasattr(child, 'get_children') and callable(child.get_children):
                        children = child.get_children()
                    else:
                        None
        else:
            children = None
    return False


def propagate_size_allocation(parent, allocation, *data):
    """Force the child widget of parent to occupy the same space as its
    parent."""
    children = parent.get_children()
    for child in children:
        gdkRectangle = Gdk.Rectangle()
        gdkRectangle.x = allocation.x
        gdkRectangle.y = allocation.y
        gdkRectangle.height = allocation.height
        gdkRectangle.width = allocation.width
        child.size_allocate(allocation)


def find_closest_ancestor(widget, ancestor_class):
    """Returns the closest parent of widget
    which inherit from ancestor_class"""
    if not isinstance(widget, Gtk.Widget):
        raise TypeError("%r is not a Gtk.Widget" % widget)
    ancestor = widget.get_parent()
    while ancestor is not None:
        if isinstance(ancestor, ancestor_class):
            break
        if hasattr(ancestor, 'get_parent') and callable(ancestor.get_parent):
            ancestor = ancestor.get_parent()
        else:
            None
    return ancestor<|MERGE_RESOLUTION|>--- conflicted
+++ resolved
@@ -114,15 +114,11 @@
                 column_header.set_focus_on_click(False)
         return messageTableTreeView
 
-<<<<<<< HEAD
-    def __makeTreeViewColumn(self, startOfColumns, i):
-=======
     def refreshProperties(self):
         """refresh the properties like background color"""
         self.messageTableTreeView.queue_draw()
 
-    def __makeTreeViewColumn(self, i):
->>>>>>> fe464ba6
+    def __makeTreeViewColumn(self, startOfColumns, i):
         i = i - 1
         markupCellRenderer = Gtk.CellRendererText()
         treeViewColumn = Gtk.TreeViewColumn()
