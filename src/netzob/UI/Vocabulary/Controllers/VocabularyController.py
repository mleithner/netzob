--- conflicted
+++ resolved
@@ -39,11 +39,6 @@
 #+---------------------------------------------------------------------------+
 from gi.repository import Gtk, Gdk
 import gi
-<<<<<<< HEAD
-from netzob.Common.Plugins.Extensions.RelationsIdentifierMenuExtension import RelationsIdentifierMenuExtension
-=======
-from netzob.UI.Vocabulary.Controllers.Clustering.ClusteringProfilesController import ClusteringProfilesController
->>>>>>> 3ae83561
 gi.require_version('Gtk', '3.0')
 
 
@@ -74,6 +69,8 @@
 from netzob.UI.Common.Controllers.MoveMessageController import MoveMessageController
 from netzob.UI.Import.ImportFileChooserDialog import ImportFileChooserDialog
 from netzob.UI.NetzobWidgets import NetzobQuestionMessage, NetzobErrorMessage, NetzobInfoMessage
+from netzob.Common.Plugins.Extensions.RelationsIdentifierMenuExtension import RelationsIdentifierMenuExtension
+from netzob.UI.Vocabulary.Controllers.Clustering.ClusteringProfilesController import ClusteringProfilesController
 
 
 #+----------------------------------------------
@@ -123,14 +120,11 @@
         """Activate the perspective"""
         # Refresh list of available plugins
         self.updateListOfCapturerPlugins()
-<<<<<<< HEAD
         self.updateListOfRelationsIdentifierPlugins()
-=======
         self.updateLeftPanel()
 
     def deactivate(self):
         pass
->>>>>>> 3ae83561
 
     def restart(self):
         """Restart the view"""
@@ -141,13 +135,6 @@
     def getSignalsManager(self):
         return self.netzob.getSignalsManager()
 
-<<<<<<< HEAD
-    def updateListOfRelationsIdentifierPlugins(self):
-        """fetch the list of availavable plugins for the identifications of relations"""
-        pluginExtensions = NetzobPlugin.getLoadedPluginsExtension(RelationsIdentifierMenuExtension)
-        self.view.updateListRelationsIdentifierPlugins(pluginExtensions)
-
-=======
     def updateLeftPanel(self):
         self.updateProjectProperties()
         self.symbolController.updateLeftPanel()
@@ -202,12 +189,16 @@
                 self.view.projectPropertiesListstore.set(line, self.view.PROJECTPROPERTIESLISTSTORE_MODEL_COLUMN, liststore_possibleValues)        
 
     # Plugins update
->>>>>>> 3ae83561
     def updateListOfCapturerPlugins(self):
         """Fetch the list of available capturer plugins, and provide
         them to its associated view"""
         pluginExtensions = NetzobPlugin.getLoadedPluginsExtension(CapturerMenuExtension)
         self.view.updateListCapturerPlugins(pluginExtensions)
+
+    def updateListOfRelationsIdentifierPlugins(self):
+        """fetch the list of availavable plugins for the identifications of relations"""
+        pluginExtensions = NetzobPlugin.getLoadedPluginsExtension(RelationsIdentifierMenuExtension)
+        self.view.updateListRelationsIdentifierPlugins(pluginExtensions)
 
     # Drag and drop of messages
     def drag_data_received_event(self, widget, drag_context, x, y, data, info, time):
