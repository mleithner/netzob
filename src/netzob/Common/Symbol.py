--- conflicted
+++ resolved
@@ -1013,11 +1013,6 @@
                     cell = pattern.sub('<span foreground="red" font_family="monospace">' + envValue + "</span>", cell)
                     treeviewTarget.get_model().append([cell])
 
-<<<<<<< HEAD
-=======
-    
-
->>>>>>> 3ee3d131
     #+----------------------------------------------
     #| getVariables:
     #|  Extract from the fields definitions the included variables
